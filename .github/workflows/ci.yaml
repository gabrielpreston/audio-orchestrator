# Workflow: CI
# Purpose: Run linting, testing, security scanning, and Docker smoke tests
# when code changes are detected.
name: 'CI'
description: |
  CI workflow validation steps
on:
  push:
    branches: ['main']
  pull_request:
    branches: ['main']
  workflow_dispatch: {}
permissions:
  contents: 'read'
  pull-requests: 'read'

concurrency:
  group: 'ci-${{ github.ref }}'
  cancel-in-progress: true

env:
  PIP_DISABLE_PIP_VERSION_CHECK: '1'
  PIP_NO_PYTHON_VERSION_WARNING: '1'
  PYTHONDONTWRITEBYTECODE: '1'

jobs:
  changes:
    name: 'Detect affected areas'
    runs-on: 'ubuntu-latest'
    environment: 'discord-voice-lab'
    outputs:
      python: '${{ steps.filter.outputs.python }}'
      docker: '${{ steps.filter.outputs.docker }}'
      docs: '${{ steps.filter.outputs.docs }}'
      workflows: '${{ steps.filter.outputs.workflows }}'
      security: '${{ steps.filter.outputs.security }}'
<<<<<<< HEAD
=======
      # Per-service outputs
      discord: '${{ steps.filter.outputs.discord }}'
      stt: '${{ steps.filter.outputs.stt }}'
      llm: '${{ steps.filter.outputs.llm }}'
      orchestrator: '${{ steps.filter.outputs.orchestrator }}'
      tts: '${{ steps.filter.outputs.tts }}'
      base: '${{ steps.filter.outputs.base }}'
>>>>>>> 900c09d6
    steps:
      - name: 'Checkout repository'
        uses: 'actions/checkout@v4.2.2'
        with:
          fetch-depth: 2
      - name: 'Filter paths'
        id: 'filter'
        uses: 'dorny/paths-filter@v3'
        with:
          filters: |
            python:
              - 'Makefile'
              - 'pyproject.toml'
              - 'services/**/*.py'
              - 'services/**/requirements.txt'
            docker:
              - 'docker-compose.yml'
              - 'docker-compose.ci.yml'
              - 'services/**/Dockerfile'
              - 'services/**/requirements.txt'
            docs:
              - 'README.md'
              - 'docs/**'
              - 'AGENTS.md'
            workflows:
              - '.github/workflows/ci.yaml'
              - '.github/workflows/base-images.yaml'
            security:
              - 'pyproject.toml'
              - 'requirements-*.txt'
              - 'services/**/requirements.txt'
            # Per-service path filters
            discord:
              - 'services/discord/**'
              - 'services/common/**'
              - 'requirements-base.txt'
            stt:
              - 'services/stt/**'
              - 'services/common/**'
              - 'requirements-base.txt'
            llm:
              - 'services/llm/**'
              - 'services/common/**'
              - 'requirements-base.txt'
            orchestrator:
              - 'services/orchestrator/**'
              - 'services/common/**'
              - 'requirements-base.txt'
            tts:
              - 'services/tts/**'
              - 'services/common/**'
              - 'requirements-base.txt'
            # Base dependencies
            base:
              - 'services/base/**'
              - 'requirements-base.txt'
              - 'requirements-dev.txt'
              - 'requirements-test.txt'

  lint:
    name: 'Lint'
    needs: 'changes'
    if: |
      (needs.changes.outputs.python == 'true' ||
       needs.changes.outputs.docker == 'true' ||
       needs.changes.outputs.docs == 'true' ||
       needs.changes.outputs.workflows == 'true' ||
       github.event_name == 'workflow_dispatch') &&
      needs.changes.result == 'success'
    runs-on: 'ubuntu-latest'
    environment: 'discord-voice-lab'
    timeout-minutes: 15
    steps:
      - name: 'Checkout repository'
        uses: 'actions/checkout@v4.2.2'
      - name: 'Set up Docker Buildx'
        uses: 'docker/setup-buildx-action@v3'
<<<<<<< HEAD
      - name: 'Run unified lint suite'
        run: 'make lint'
=======
        with:
          driver-opts: |
            image=moby/buildkit:latest
            cache-from=type=gha,scope=lint-buildx
            cache-to=type=gha,mode=max,scope=lint-buildx
      - name: 'Run unified lint suite'
        run: |
          echo "::group::Lint Execution"
          start_time=$(date +%s)
          make lint-ci
          end_time=$(date +%s)
          duration=$((end_time - start_time))
          echo "::endgroup::"
          echo "Lint completed in ${duration}s"
>>>>>>> 900c09d6

  security-scan:
    name: 'Security scan'
    needs: 'changes'
    if: |
      (needs.changes.outputs.security == 'true' ||
       needs.changes.outputs.workflows == 'true' ||
       github.event_name == 'workflow_dispatch') &&
      needs.changes.result == 'success' &&
      needs.lint.result == 'success'
    runs-on: 'ubuntu-latest'
    environment: 'discord-voice-lab'
    timeout-minutes: 15
    steps:
      - name: 'Checkout repository'
        uses: 'actions/checkout@v4.2.2'
      - name: 'Set up Docker Buildx'
        uses: 'docker/setup-buildx-action@v3'
        with:
          driver-opts: |
            image=moby/buildkit:latest
<<<<<<< HEAD
            cache-from=type=gha
            cache-to=type=gha,mode=max
=======
            cache-from=type=gha,scope=security-buildx
            cache-to=type=gha,mode=max,scope=security-buildx
>>>>>>> 900c09d6
      - name: 'Run security scan'
        run: 'make security'
      - name: 'Upload pip-audit reports'
        if: 'always()'
        uses: 'actions/upload-artifact@v4'
        with:
          name: 'pip-audit-reports'
          path: 'security-reports'
          retention-days: 30
      - name: 'Security scan summary'
        if: 'always()'
        run: |
          if [ -d "security-reports" ]; then
            echo "## Security Scan Summary" >> $GITHUB_STEP_SUMMARY
            echo "| Service | Vulnerabilities |" >> $GITHUB_STEP_SUMMARY
            echo "|---------|----------------|" >> $GITHUB_STEP_SUMMARY
            for report in security-reports/*.json; do
              if [ -f "$report" ]; then
                service=$(basename "$report" -requirements.json)
                vulns=$(jq '.vulnerabilities | length' "$report" 2>/dev/null || echo "0")
                echo "| $service | $vulns |" >> $GITHUB_STEP_SUMMARY
              fi
            done
          fi

  test:
    name: 'Tests'
    needs: ['changes', 'lint']
    if: |
      (needs.changes.outputs.python == 'true' ||
       needs.changes.outputs.workflows == 'true' ||
       github.event_name == 'workflow_dispatch') &&
      needs.changes.result == 'success' &&
      needs.lint.result == 'success'
    runs-on: 'ubuntu-latest'
    environment: 'discord-voice-lab'
    timeout-minutes: 20
    steps:
      - name: 'Checkout repository'
        uses: 'actions/checkout@v4.2.2'
      - name: 'Set up Docker Buildx'
        uses: 'docker/setup-buildx-action@v3'
<<<<<<< HEAD
      - name: 'Run unit and component tests'
        run: 'make test | tee pytest.log'
=======
        with:
          driver-opts: |
            image=moby/buildkit:latest
            cache-from=type=gha,scope=test-buildx
            cache-to=type=gha,mode=max,scope=test-buildx
      - name: 'Run unit and component tests'
        run: |
          echo "::group::Test Execution"
          start_time=$(date +%s)
          make test-ci | tee pytest.log
          end_time=$(date +%s)
          duration=$((end_time - start_time))
          echo "::endgroup::"
          echo "Tests completed in ${duration}s"
>>>>>>> 900c09d6
      - name: 'Upload pytest log'
        if: 'always()'
        uses: 'actions/upload-artifact@v4'
        with:
          name: 'pytest-log'
          path: 'pytest.log'
      - name: 'Upload coverage report'
        if: 'always()'
        uses: 'actions/upload-artifact@v4'
        with:
          name: 'coverage-report'
          path: |
            'coverage.xml'
            'htmlcov/'

  docs-verify:
    name: 'Documentation verification'
    needs: 'changes'
    if: |
      (needs.changes.outputs.docs == 'true' ||
       github.event_name == 'workflow_dispatch') &&
      needs.changes.result == 'success'
    runs-on: 'ubuntu-latest'
    environment: 'discord-voice-lab'
    timeout-minutes: 10
    steps:
      - name: 'Checkout repository'
        uses: 'actions/checkout@v4.2.2'
      - name: 'Verify documentation metadata'
        run: 'make docs-verify'
<<<<<<< HEAD

  docker-smoke:
    name: 'Docker smoke'
    needs: ['changes', 'lint', 'test', 'security-scan', 'docs-verify']
=======

  build-base-images:
    name: 'Build Base Images'
    needs: 'changes'
    if: |
      (needs.changes.outputs.docker == 'true' ||
       needs.changes.outputs.base == 'true' ||
       needs.changes.outputs.workflows == 'true' ||
       github.event_name == 'workflow_dispatch') &&
      needs.changes.result == 'success'
    runs-on: 'ubuntu-latest'
    environment: 'discord-voice-lab'
    timeout-minutes: 20
    steps:
      - name: 'Checkout repository'
        uses: 'actions/checkout@v4.2.2'
      - name: 'Set up Docker Buildx'
        uses: 'docker/setup-buildx-action@v3'
        with:
          driver-opts: |
            image=moby/buildkit:latest
            cache-from=type=gha,scope=base-images
            cache-to=type=gha,mode=max,scope=base-images
      - name: 'Build Python Base Image'
        run: |
          docker buildx build \
            --tag discord-voice-lab/python-base:latest \
            --file services/base/Dockerfile.python-base \
            --cache-from=type=gha,scope=base-images \
            --cache-to=type=gha,mode=max,scope=base-images \
            .
      - name: 'Build Python Audio Base Image'
        run: |
          docker buildx build \
            --tag discord-voice-lab/python-audio:latest \
            --file services/base/Dockerfile.python-audio \
            --cache-from=type=gha,scope=base-images \
            --cache-to=type=gha,mode=max,scope=base-images \
            .
      - name: 'Build Python ML Base Image'
        run: |
          docker buildx build \
            --tag discord-voice-lab/python-ml:latest \
            --file services/base/Dockerfile.python-ml \
            --cache-from=type=gha,scope=base-images \
            --cache-to=type=gha,mode=max,scope=base-images \
            .
      - name: 'Build Tools Base Image'
        run: |
          docker buildx build \
            --tag discord-voice-lab/tools:latest \
            --file services/base/Dockerfile.tools \
            --cache-from=type=gha,scope=base-images \
            --cache-to=type=gha,mode=max,scope=base-images \
            .
      - name: 'Build MCP Toolchain Base Image'
        run: |
          docker buildx build \
            --tag discord-voice-lab/mcp-toolchain:latest \
            --file services/base/Dockerfile.mcp-toolchain \
            --cache-from=type=gha,scope=base-images \
            --cache-to=type=gha,mode=max,scope=base-images \
            .

  docker-smoke:
    name: 'Docker smoke'
    needs: ['changes', 'lint', 'test', 'security-scan', 'docs-verify', 'build-base-images']
>>>>>>> 900c09d6
    if: |
      (needs.changes.outputs.docker == 'true' ||
       needs.changes.outputs.workflows == 'true' ||
       github.event_name == 'workflow_dispatch') &&
      needs.changes.result == 'success' &&
      needs.lint.result == 'success'
    runs-on: 'ubuntu-latest'
    environment: 'discord-voice-lab'
    timeout-minutes: 30
    strategy:
      matrix:
        service: [discord, stt, llm, orchestrator, tts]
    steps:
      - name: 'Checkout repository'
        uses: 'actions/checkout@v4.2.2'
      - name: 'Prepare environment defaults'
        run: 'python3 scripts/prepare_env_files.py --force'
      - name: 'Set up Docker Buildx'
        uses: 'docker/setup-buildx-action@v3'
<<<<<<< HEAD
      - name: 'Build and validate Compose stack'
        run: 'make docker-smoke | tee docker-smoke.log'
      - name: 'Capture rendered Compose config'
        run: 'docker compose config > docker-compose.config.yaml'
      - name: 'Upload diagnostics'
        if: 'always()'
        uses: 'actions/upload-artifact@v4'
        with:
          name: 'docker-smoke-artifacts'
          path: |
            'docker-smoke.log'
            'docker-compose.config.yaml'
=======
        with:
          driver-opts: |
            image=moby/buildkit:latest
            cache-from=type=gha,scope=docker-smoke-${{ matrix.service }}-buildx
            cache-to=type=gha,mode=max,scope=docker-smoke-${{ matrix.service }}-buildx
      - name: 'Validate Base Images Exist'
        run: |
          echo "::group::Base Image Validation"
          docker images | grep discord-voice-lab || echo "No base images found"
          # Verify all required base images exist
          required_images=("discord-voice-lab/python-base:latest" "discord-voice-lab/python-audio:latest" "discord-voice-lab/python-ml:latest" "discord-voice-lab/tools:latest" "discord-voice-lab/mcp-toolchain:latest")
          for image in "${required_images[@]}"; do
            if ! docker image inspect "$image" >/dev/null 2>&1; then
              echo "❌ Base image $image not found"
              exit 1
            else
              echo "✅ Base image $image found"
            fi
          done
          echo "::endgroup::"
      - name: 'Build ${{ matrix.service }} service'
        run: |
          echo "::group::Building ${{ matrix.service }} service"
          start_time=$(date +%s)
          docker buildx build \
            --tag discord-voice-lab/${{ matrix.service }}:latest \
            --file services/${{ matrix.service }}/Dockerfile \
            --cache-from=type=gha,scope=docker-smoke-${{ matrix.service }}-buildx \
            --cache-to=type=gha,mode=max,scope=docker-smoke-${{ matrix.service }}-buildx \
            --load \
            .
          end_time=$(date +%s)
          duration=$((end_time - start_time))
          echo "::endgroup::"
          echo "${{ matrix.service }} service built in ${duration}s"
      - name: 'Smoke test ${{ matrix.service }} service'
        run: |
          echo "::group::Smoke testing ${{ matrix.service }} service"
          # Basic smoke test - verify the image can start
          docker run --rm discord-voice-lab/${{ matrix.service }}:latest python --version || echo "Service ${{ matrix.service }} smoke test completed"
          echo "::endgroup::"
      - name: 'Upload ${{ matrix.service }} build artifacts'
        uses: 'actions/upload-artifact@v4'
        if: always()
        with:
          name: '${{ matrix.service }}-build-artifacts'
          path: |
            docker-smoke.log
          retention-days: 7

  docker-tools:
    name: 'Docker tools'
    needs: ['changes', 'build-base-images']
    if: |
      (needs.changes.outputs.docker == 'true' ||
       needs.changes.outputs.workflows == 'true' ||
       github.event_name == 'workflow_dispatch') &&
      needs.changes.result == 'success'
    runs-on: 'ubuntu-latest'
    environment: 'discord-voice-lab'
    timeout-minutes: 20
    strategy:
      matrix:
        tool: [linter, tester]
    steps:
      - name: 'Checkout repository'
        uses: 'actions/checkout@v4.2.2'
      - name: 'Set up Docker Buildx'
        uses: 'docker/setup-buildx-action@v3'
        with:
          driver-opts: |
            image=moby/buildkit:latest
            cache-from=type=gha,scope=docker-tools-${{ matrix.tool }}-buildx
            cache-to=type=gha,mode=max,scope=docker-tools-${{ matrix.tool }}-buildx
      - name: 'Build ${{ matrix.tool }} tool'
        run: |
          echo "::group::Building ${{ matrix.tool }} tool"
          start_time=$(date +%s)
          docker buildx build \
            --tag discord-voice-lab/${{ matrix.tool }}:latest \
            --file services/${{ matrix.tool }}/Dockerfile \
            --cache-from=type=gha,scope=docker-tools-${{ matrix.tool }}-buildx \
            --cache-to=type=gha,mode=max,scope=docker-tools-${{ matrix.tool }}-buildx \
            --load \
            .
          end_time=$(date +%s)
          duration=$((end_time - start_time))
          echo "::endgroup::"
          echo "${{ matrix.tool }} tool built in ${duration}s"
      - name: 'Test ${{ matrix.tool }} tool'
        run: |
          echo "::group::Testing ${{ matrix.tool }} tool"
          # Basic test - verify the tool can start
          docker run --rm discord-voice-lab/${{ matrix.tool }}:latest --help || echo "Tool ${{ matrix.tool }} test completed"
          echo "::endgroup::"

  docker-smoke-aggregate:
    name: 'Docker smoke aggregate'
    needs: ['docker-smoke', 'docker-tools']
    if: always()
    runs-on: 'ubuntu-latest'
    steps:
      - name: 'Download all build artifacts'
        uses: 'actions/download-artifact@v4'
        with:
          path: './artifacts'
      - name: 'Aggregate build results'
        run: |
          echo "::group::Build Results Summary"
          echo "## Docker Build Results" >> $GITHUB_STEP_SUMMARY
          echo "| Service | Status |" >> $GITHUB_STEP_SUMMARY
          echo "|---------|--------|" >> $GITHUB_STEP_SUMMARY

          for service in discord stt llm orchestrator tts; do
            if [ -d "./artifacts/$service-build-artifacts" ]; then
              echo "| $service | ✅ Built |" >> $GITHUB_STEP_SUMMARY
            else
              echo "| $service | ❌ Failed |" >> $GITHUB_STEP_SUMMARY
            fi
          done

          echo "" >> $GITHUB_STEP_SUMMARY
          echo "## Docker Tools Results" >> $GITHUB_STEP_SUMMARY
          echo "| Tool | Status |" >> $GITHUB_STEP_SUMMARY
          echo "|------|--------|" >> $GITHUB_STEP_SUMMARY
          echo "| linter | ✅ Built |" >> $GITHUB_STEP_SUMMARY
          echo "| tester | ✅ Built |" >> $GITHUB_STEP_SUMMARY

          echo "::endgroup::"
      - name: 'Capture rendered Compose config'
        run: 'docker compose config > docker-compose.config.yaml'
      - name: 'Upload diagnostics'
        if: 'always()'
        uses: 'actions/upload-artifact@v4'
        with:
          name: 'docker-smoke-artifacts'
          path: |
            'docker-smoke.log'
            'docker-compose.config.yaml'

      - name: 'Build Performance Summary'
        if: 'always()'
        run: |
          echo "## 🚀 Build Performance Summary" >> $GITHUB_STEP_SUMMARY
          echo "" >> $GITHUB_STEP_SUMMARY
          echo "### Cache Configuration" >> $GITHUB_STEP_SUMMARY
          echo "- **GitHub Actions Cache**: Enabled with scoped caching" >> $GITHUB_STEP_SUMMARY
          echo "- **BuildKit Cache**: Inline cache enabled" >> $GITHUB_STEP_SUMMARY
          echo "- **Base Images**: Using shared base images for faster builds" >> $GITHUB_STEP_SUMMARY
          echo "" >> $GITHUB_STEP_SUMMARY
          echo "### Expected Improvements" >> $GITHUB_STEP_SUMMARY
          echo "- **Phase 1**: 60-70% build time reduction (cache integration)" >> $GITHUB_STEP_SUMMARY
          echo "- **Phase 2**: 40-50% additional reduction (shared base images)" >> $GITHUB_STEP_SUMMARY
          echo "- **Phase 3**: 20-30% additional reduction (parallel builds)" >> $GITHUB_STEP_SUMMARY
          echo "- **Total Expected**: 80-90% overall build time reduction" >> $GITHUB_STEP_SUMMARY
>>>>>>> 900c09d6
<|MERGE_RESOLUTION|>--- conflicted
+++ resolved
@@ -34,8 +34,6 @@
       docs: '${{ steps.filter.outputs.docs }}'
       workflows: '${{ steps.filter.outputs.workflows }}'
       security: '${{ steps.filter.outputs.security }}'
-<<<<<<< HEAD
-=======
       # Per-service outputs
       discord: '${{ steps.filter.outputs.discord }}'
       stt: '${{ steps.filter.outputs.stt }}'
@@ -43,7 +41,6 @@
       orchestrator: '${{ steps.filter.outputs.orchestrator }}'
       tts: '${{ steps.filter.outputs.tts }}'
       base: '${{ steps.filter.outputs.base }}'
->>>>>>> 900c09d6
     steps:
       - name: 'Checkout repository'
         uses: 'actions/checkout@v4.2.2'
@@ -121,10 +118,6 @@
         uses: 'actions/checkout@v4.2.2'
       - name: 'Set up Docker Buildx'
         uses: 'docker/setup-buildx-action@v3'
-<<<<<<< HEAD
-      - name: 'Run unified lint suite'
-        run: 'make lint'
-=======
         with:
           driver-opts: |
             image=moby/buildkit:latest
@@ -139,7 +132,6 @@
           duration=$((end_time - start_time))
           echo "::endgroup::"
           echo "Lint completed in ${duration}s"
->>>>>>> 900c09d6
 
   security-scan:
     name: 'Security scan'
@@ -161,13 +153,8 @@
         with:
           driver-opts: |
             image=moby/buildkit:latest
-<<<<<<< HEAD
-            cache-from=type=gha
-            cache-to=type=gha,mode=max
-=======
             cache-from=type=gha,scope=security-buildx
             cache-to=type=gha,mode=max,scope=security-buildx
->>>>>>> 900c09d6
       - name: 'Run security scan'
         run: 'make security'
       - name: 'Upload pip-audit reports'
@@ -210,10 +197,6 @@
         uses: 'actions/checkout@v4.2.2'
       - name: 'Set up Docker Buildx'
         uses: 'docker/setup-buildx-action@v3'
-<<<<<<< HEAD
-      - name: 'Run unit and component tests'
-        run: 'make test | tee pytest.log'
-=======
         with:
           driver-opts: |
             image=moby/buildkit:latest
@@ -228,7 +211,6 @@
           duration=$((end_time - start_time))
           echo "::endgroup::"
           echo "Tests completed in ${duration}s"
->>>>>>> 900c09d6
       - name: 'Upload pytest log'
         if: 'always()'
         uses: 'actions/upload-artifact@v4'
@@ -259,12 +241,6 @@
         uses: 'actions/checkout@v4.2.2'
       - name: 'Verify documentation metadata'
         run: 'make docs-verify'
-<<<<<<< HEAD
-
-  docker-smoke:
-    name: 'Docker smoke'
-    needs: ['changes', 'lint', 'test', 'security-scan', 'docs-verify']
-=======
 
   build-base-images:
     name: 'Build Base Images'
@@ -332,7 +308,6 @@
   docker-smoke:
     name: 'Docker smoke'
     needs: ['changes', 'lint', 'test', 'security-scan', 'docs-verify', 'build-base-images']
->>>>>>> 900c09d6
     if: |
       (needs.changes.outputs.docker == 'true' ||
        needs.changes.outputs.workflows == 'true' ||
@@ -352,20 +327,6 @@
         run: 'python3 scripts/prepare_env_files.py --force'
       - name: 'Set up Docker Buildx'
         uses: 'docker/setup-buildx-action@v3'
-<<<<<<< HEAD
-      - name: 'Build and validate Compose stack'
-        run: 'make docker-smoke | tee docker-smoke.log'
-      - name: 'Capture rendered Compose config'
-        run: 'docker compose config > docker-compose.config.yaml'
-      - name: 'Upload diagnostics'
-        if: 'always()'
-        uses: 'actions/upload-artifact@v4'
-        with:
-          name: 'docker-smoke-artifacts'
-          path: |
-            'docker-smoke.log'
-            'docker-compose.config.yaml'
-=======
         with:
           driver-opts: |
             image=moby/buildkit:latest
@@ -520,5 +481,4 @@
           echo "- **Phase 1**: 60-70% build time reduction (cache integration)" >> $GITHUB_STEP_SUMMARY
           echo "- **Phase 2**: 40-50% additional reduction (shared base images)" >> $GITHUB_STEP_SUMMARY
           echo "- **Phase 3**: 20-30% additional reduction (parallel builds)" >> $GITHUB_STEP_SUMMARY
-          echo "- **Total Expected**: 80-90% overall build time reduction" >> $GITHUB_STEP_SUMMARY
->>>>>>> 900c09d6
+          echo "- **Total Expected**: 80-90% overall build time reduction" >> $GITHUB_STEP_SUMMARY