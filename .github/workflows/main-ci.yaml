# Workflow: Main CI (Orchestrator)
# Purpose: Orchestrate change detection and route to specialized workflows
name: "Main CI"
on:
  push:
    branches: ["main"]
  pull_request:
    branches: ["main"]
  workflow_dispatch: {}

permissions:
  contents: "read"
  pull-requests: "read"
  packages: "write"

concurrency:
  group: "ci-${{ github.ref }}"
  cancel-in-progress: true

env:
  PIP_DISABLE_PIP_VERSION_CHECK: "1"
  PIP_NO_PYTHON_VERSION_WARNING: "1"
  PYTHONDONTWRITEBYTECODE: "1"

jobs:
  changes:
    name: "Detect affected areas"
    runs-on: "ubuntu-latest"
    environment: "discord-voice-lab"
    outputs:
      services: "${{ steps.detect.outputs.services }}"
      base_changed: "${{ steps.detect.outputs.base_changed }}"
      python_changed: "${{ steps.detect.outputs.python_changed }}"
      docs_changed: "${{ steps.detect.outputs.docs_changed }}"
      run_core_on_workflow_change: "${{ steps.detect.outputs.run_core_on_workflow_change }}"
      run_docker_on_workflow_change: "${{ steps.detect.outputs.run_docker_on_workflow_change }}"
      run_docs_on_workflow_change: "${{ steps.detect.outputs.run_docs_on_workflow_change }}"
    steps:
      - name: "Checkout repository"
        uses: "actions/checkout@v4.2.2"
        with:
          fetch-depth: 0
      - name: "Detect changes"
        id: detect
        shell: bash
<<<<<<< HEAD
        run: |
          set -euo pipefail

          if [ "${{ github.event_name }}" = "pull_request" ]; then
            base_ref="${{ github.base_ref }}"
            git fetch origin "$base_ref":"refs/remotes/origin/$base_ref" --depth=1
            DIFF_RANGE="origin/$base_ref...HEAD"
          else
            if git rev-parse HEAD^ >/dev/null 2>&1; then
              DIFF_RANGE="HEAD^...HEAD"
            else
              first_commit=$(git rev-list --max-parents=0 HEAD | tail -n1)
              DIFF_RANGE="$first_commit...HEAD"
            fi
          fi

          files=$(git diff --name-only $DIFF_RANGE || true)

          python_changed=false
          docs_changed=false
          base_changed=false

          run_core=false
          run_docker=false
          run_docs=false

          services_set=()

          while IFS= read -r f; do
            [ -z "$f" ] && continue

            case "$f" in
              services/*/*.py|*.py) python_changed=true ;;
            esac

            case "$f" in
              docs/*|README.md|AGENTS.md) docs_changed=true ;;
            esac

            case "$f" in
              services/base/*|requirements-base.txt) base_changed=true ;;
            esac

            if [[ "$f" =~ ^services/([^/]+)/ ]]; then
              svc="${BASH_REMATCH[1]}"
              case "$svc" in
                guardrails|orchestrator|flan|audio|discord|stt|bark|testing|monitoring)
                  services_set+=("$svc") ;;
              esac
            fi

            case "$f" in
              .github/workflows/core-ci.yaml) run_core=true ;;
              .github/workflows/docker-ci.yaml) run_docker=true ;;
              .github/workflows/docs-ci.yaml) run_docs=true ;;
            esac
          done <<< "$files"

          if [ ${#services_set[@]} -gt 0 ]; then
            mapfile -t uniq < <(printf '%s\n' "${services_set[@]}" | sort -u)
            services_json=$(python3 -c 'import json,sys; print(json.dumps(sys.argv[1].split()))' "${uniq[*]}")
          else
            services_json='[]'
          fi

          echo "services=$services_json" >> "$GITHUB_OUTPUT"
          echo "base_changed=$base_changed" >> "$GITHUB_OUTPUT"
          echo "python_changed=$python_changed" >> "$GITHUB_OUTPUT"
          echo "docs_changed=$docs_changed" >> "$GITHUB_OUTPUT"
          echo "run_core_on_workflow_change=$run_core" >> "$GITHUB_OUTPUT"
          echo "run_docker_on_workflow_change=$run_docker" >> "$GITHUB_OUTPUT"
          echo "run_docs_on_workflow_change=$run_docs" >> "$GITHUB_OUTPUT"
      - name: "Generate enhanced change detection report"
=======
>>>>>>> af98f914
        run: |
          set -euo pipefail

<<<<<<< HEAD
          # Visual job flow map
          echo "### 🗺️ Expected Job Flow" >> $GITHUB_STEP_SUMMARY
          echo "" >> $GITHUB_STEP_SUMMARY
          echo "\`\`\`mermaid" >> $GITHUB_STEP_SUMMARY
          echo "graph TD" >> $GITHUB_STEP_SUMMARY
          echo "    A[🔍 Change Detection] --> B{Changes Detected?}" >> $GITHUB_STEP_SUMMARY
          echo "    B -->|Yes| C[📊 Generate Report]" >> $GITHUB_STEP_SUMMARY
          echo "    B -->|No| D[⏭️ Skip All Workflows]" >> $GITHUB_STEP_SUMMARY
          echo "    C --> E[🐳 Docker CI]" >> $GITHUB_STEP_SUMMARY
          echo "    C --> F[📚 Docs CI]" >> $GITHUB_STEP_SUMMARY
          echo "    E --> H[🐍 Core CI]" >> $GITHUB_STEP_SUMMARY
          echo "    F --> I[✅ All Complete]" >> $GITHUB_STEP_SUMMARY
          echo "    H --> I" >> $GITHUB_STEP_SUMMARY
          echo "\`\`\`" >> $GITHUB_STEP_SUMMARY
          echo "" >> $GITHUB_STEP_SUMMARY

          # Change detection results
          echo "### 📊 Detected Changes" >> $GITHUB_STEP_SUMMARY
          echo "| Component | Status | Workflow |" >> $GITHUB_STEP_SUMMARY
          echo "|------------|--------|----------|" >> $GITHUB_STEP_SUMMARY

          if [ "${{ steps.detect.outputs.python_changed }}" = "true" ] || [ "${{ github.event_name }}" = "workflow_dispatch" ]; then
            echo "| 🐍 Python Code | ✅ Active | Core CI |" >> $GITHUB_STEP_SUMMARY
=======
          if [ "${{ github.event_name }}" = "pull_request" ]; then
            base_ref="${{ github.base_ref }}"
            git fetch origin "$base_ref":"refs/remotes/origin/$base_ref" --depth=1
            DIFF_RANGE="origin/$base_ref...HEAD"
>>>>>>> af98f914
          else
            if git rev-parse HEAD^ >/dev/null 2>&1; then
              DIFF_RANGE="HEAD^...HEAD"
            else
              first_commit=$(git rev-list --max-parents=0 HEAD | tail -n1)
              DIFF_RANGE="$first_commit...HEAD"
            fi
          fi

<<<<<<< HEAD
          if [ "${{ steps.detect.outputs.base_changed }}" = "true" ] || [ "${{ github.event_name }}" = "workflow_dispatch" ] || [ "${{ steps.detect.outputs.services }}" != "[]" ]; then
            echo "| 🐳 Docker/Base | ✅ Active | Docker CI |" >> $GITHUB_STEP_SUMMARY
          else
            echo "| 🐳 Docker/Base | ⏭️ Skipped | - |" >> $GITHUB_STEP_SUMMARY
          fi

          if [ "${{ steps.detect.outputs.docs_changed }}" = "true" ] || [ "${{ github.event_name }}" = "workflow_dispatch" ]; then
            echo "| 📚 Documentation | ✅ Active | Docs CI |" >> $GITHUB_STEP_SUMMARY
          else
            echo "| 📚 Documentation | ⏭️ Skipped | - |" >> $GITHUB_STEP_SUMMARY
          fi

=======
          files=$(git diff --name-only $DIFF_RANGE || true)

          python_changed=false
          docs_changed=false
          base_changed=false

          run_core=false
          run_docker=false
          run_docs=false

          services_set=()

          while IFS= read -r f; do
            [ -z "$f" ] && continue

            case "$f" in
              services/*/*.py|*.py) python_changed=true ;;
            esac

            case "$f" in
              docs/*|README.md|AGENTS.md) docs_changed=true ;;
            esac

            case "$f" in
              services/base/*|requirements-base.txt) base_changed=true ;;
            esac

            if [[ "$f" =~ ^services/([^/]+)/ ]]; then
              svc="${BASH_REMATCH[1]}"
              case "$svc" in
                guardrails|orchestrator|flan|audio|discord|stt|bark|testing|monitoring)
                  services_set+=("$svc") ;;
              esac
            fi

            case "$f" in
              .github/workflows/core-ci.yaml) run_core=true ;;
              .github/workflows/docker-ci.yaml) run_docker=true ;;
              .github/workflows/docs-ci.yaml) run_docs=true ;;
            esac
          done <<< "$files"

          if [ ${#services_set[@]} -gt 0 ]; then
            mapfile -t uniq < <(printf '%s\n' "${services_set[@]}" | sort -u)
            services_json=$(python3 -c 'import json,sys; print(json.dumps(sys.argv[1].split()))' "${uniq[*]}")
          else
            services_json='[]'
          fi

          echo "services=$services_json" >> "$GITHUB_OUTPUT"
          echo "base_changed=$base_changed" >> "$GITHUB_OUTPUT"
          echo "python_changed=$python_changed" >> "$GITHUB_OUTPUT"
          echo "docs_changed=$docs_changed" >> "$GITHUB_OUTPUT"
          echo "run_core_on_workflow_change=$run_core" >> "$GITHUB_OUTPUT"
          echo "run_docker_on_workflow_change=$run_docker" >> "$GITHUB_OUTPUT"
          echo "run_docs_on_workflow_change=$run_docs" >> "$GITHUB_OUTPUT"

>>>>>>> af98f914
  docker-ci:
    needs: ["changes"]
    if: |
      needs.changes.outputs.services != '[]' ||
      needs.changes.outputs.base_changed == 'true' ||
      needs.changes.outputs.run_docker_on_workflow_change == 'true' ||
      github.event_name == 'workflow_dispatch'
    uses: ./.github/workflows/docker-ci.yaml
    with:
      services: ${{ (needs.changes.outputs.base_changed == 'true' || needs.changes.outputs.run_docker_on_workflow_change == 'true' || github.event_name == 'workflow_dispatch') && '["guardrails","orchestrator","flan","audio","discord","stt","bark","testing","monitoring"]' || needs.changes.outputs.services }}
      rebuild-base: ${{ needs.changes.outputs.base_changed == 'true' }}

  core-ci:
    needs: ["changes", "docker-ci"]
    if: |
      needs.changes.outputs.python_changed == 'true' ||
      needs.changes.outputs.run_core_on_workflow_change == 'true' ||
      github.event_name == 'workflow_dispatch'
    uses: ./.github/workflows/core-ci.yaml
    with:
      python-changes: ${{ needs.changes.outputs.python_changed == 'true' }}

  docs-ci:
    needs: ["changes"]
    if: needs.changes.outputs.docs_changed == 'true' || needs.changes.outputs.run_docs_on_workflow_change == 'true' || github.event_name == 'workflow_dispatch'
    uses: ./.github/workflows/docs-ci.yaml

  aggregate-ci:
    needs: ["core-ci", "docker-ci", "docs-ci"]
    if: ${{ !cancelled() }}
    runs-on: "ubuntu-latest"
    timeout-minutes: 5
    steps:
      - name: "Download CI reports"
        uses: actions/download-artifact@v4
        with:
          pattern: ci-report-*.json
          merge-multiple: true
      - name: "Merge CI reports to ci-summary.json"
        shell: bash
        run: |
          set -euo pipefail
          mkdir -p ci
          ls -1 ci-report-*.json >/dev/null 2>&1 || { echo "[]" > ci/ci-summary.json; exit 0; }
          echo "[" > ci/ci-summary.json
          first=true
          for f in ci-report-*.json; do
            if [ "$first" = true ]; then
              first=false
            else
              echo "," >> ci/ci-summary.json
            fi
            cat "$f" >> ci/ci-summary.json
          done
          echo "]" >> ci/ci-summary.json
      - name: "Upload CI summary"
        uses: actions/upload-artifact@v4
        with:
          name: ci-summary.json
          path: ci/ci-summary.json
          retention-days: 7

  comment-ci:
    needs: ["aggregate-ci"]
    if: github.event_name == 'pull_request' && !cancelled()
    runs-on: "ubuntu-latest"
    timeout-minutes: 3
    permissions:
      pull-requests: write
      contents: read
    steps:
      - name: "Download CI summary"
        uses: actions/download-artifact@v4
        with:
          name: ci-summary.json
          path: ci
      - name: "Render PR comment body"
        id: render
        shell: bash
        run: |
          set -euo pipefail
          if [ ! -f ci/ci-summary.json ]; then
            echo "body=CI summary artifact missing" >> $GITHUB_OUTPUT
            exit 0
          fi
          body=$'### CI Summary\n\n| Workflow | Status |\n|----------|--------|'
          while IFS= read -r line; do :; done < /dev/null
          rows=$(python3 - <<'PY'
import json
with open('ci/ci-summary.json') as f:
    data = json.load(f)
def icon(status):
    return '✅' if status=='success' else ('❌' if status=='failure' else ('⏭️' if status=='skipped' else '⚠️'))
for item in data:
    print(f"| {item.get('workflow','?')} | {icon(item.get('status'))} {item.get('status')} |")
PY
)
          echo "body=${body}
${rows}" >> $GITHUB_OUTPUT
      - name: "Create or update PR comment"
        uses: peter-evans/create-or-update-comment@v4
        with:
<<<<<<< HEAD
          script: |
            const fs = require('fs');

            const results = {
              'Core CI': '${{ needs.core-ci.result }}',
              'Docker CI': '${{ needs.docker-ci.result }}',
              'Docs CI': '${{ needs.docs-ci.result }}',
            };

            let report = `## 📊 Workflow Status Summary\n\n`;
            report += `| Workflow | Status | Duration |\n`;
            report += `|----------|--------|----------|\n`;

            for (const [workflow, result] of Object.entries(results)) {
              const icon = result === 'success' ? '✅' :
                          result === 'failure' ? '❌' :
                          result === 'skipped' ? '⏭️' : '⚠️';
              report += `| ${workflow} | ${icon} ${result} | - |\n`;
            }

            report += `\n### Build Information\n`;
            report += `- **Trigger**: ${{ github.event_name }}\n`;
            report += `- **Branch**: ${{ github.ref_name }}\n`;
            report += `- **Commit**: ${{ github.sha }}\n`;
            report += `- **Actor**: ${{ github.actor }}\n`;

            fs.appendFileSync(process.env.GITHUB_STEP_SUMMARY, report);
=======
          issue-number: ${{ github.event.pull_request.number }}
          body: ${{ steps.render.outputs.body }}
          edit-mode: replace
>>>>>>> af98f914
<|MERGE_RESOLUTION|>--- conflicted
+++ resolved
@@ -43,7 +43,6 @@
       - name: "Detect changes"
         id: detect
         shell: bash
-<<<<<<< HEAD
         run: |
           set -euo pipefail
 
@@ -116,123 +115,7 @@
           echo "run_core_on_workflow_change=$run_core" >> "$GITHUB_OUTPUT"
           echo "run_docker_on_workflow_change=$run_docker" >> "$GITHUB_OUTPUT"
           echo "run_docs_on_workflow_change=$run_docs" >> "$GITHUB_OUTPUT"
-      - name: "Generate enhanced change detection report"
-=======
->>>>>>> af98f914
-        run: |
-          set -euo pipefail
-
-<<<<<<< HEAD
-          # Visual job flow map
-          echo "### 🗺️ Expected Job Flow" >> $GITHUB_STEP_SUMMARY
-          echo "" >> $GITHUB_STEP_SUMMARY
-          echo "\`\`\`mermaid" >> $GITHUB_STEP_SUMMARY
-          echo "graph TD" >> $GITHUB_STEP_SUMMARY
-          echo "    A[🔍 Change Detection] --> B{Changes Detected?}" >> $GITHUB_STEP_SUMMARY
-          echo "    B -->|Yes| C[📊 Generate Report]" >> $GITHUB_STEP_SUMMARY
-          echo "    B -->|No| D[⏭️ Skip All Workflows]" >> $GITHUB_STEP_SUMMARY
-          echo "    C --> E[🐳 Docker CI]" >> $GITHUB_STEP_SUMMARY
-          echo "    C --> F[📚 Docs CI]" >> $GITHUB_STEP_SUMMARY
-          echo "    E --> H[🐍 Core CI]" >> $GITHUB_STEP_SUMMARY
-          echo "    F --> I[✅ All Complete]" >> $GITHUB_STEP_SUMMARY
-          echo "    H --> I" >> $GITHUB_STEP_SUMMARY
-          echo "\`\`\`" >> $GITHUB_STEP_SUMMARY
-          echo "" >> $GITHUB_STEP_SUMMARY
-
-          # Change detection results
-          echo "### 📊 Detected Changes" >> $GITHUB_STEP_SUMMARY
-          echo "| Component | Status | Workflow |" >> $GITHUB_STEP_SUMMARY
-          echo "|------------|--------|----------|" >> $GITHUB_STEP_SUMMARY
-
-          if [ "${{ steps.detect.outputs.python_changed }}" = "true" ] || [ "${{ github.event_name }}" = "workflow_dispatch" ]; then
-            echo "| 🐍 Python Code | ✅ Active | Core CI |" >> $GITHUB_STEP_SUMMARY
-=======
-          if [ "${{ github.event_name }}" = "pull_request" ]; then
-            base_ref="${{ github.base_ref }}"
-            git fetch origin "$base_ref":"refs/remotes/origin/$base_ref" --depth=1
-            DIFF_RANGE="origin/$base_ref...HEAD"
->>>>>>> af98f914
-          else
-            if git rev-parse HEAD^ >/dev/null 2>&1; then
-              DIFF_RANGE="HEAD^...HEAD"
-            else
-              first_commit=$(git rev-list --max-parents=0 HEAD | tail -n1)
-              DIFF_RANGE="$first_commit...HEAD"
-            fi
-          fi
-
-<<<<<<< HEAD
-          if [ "${{ steps.detect.outputs.base_changed }}" = "true" ] || [ "${{ github.event_name }}" = "workflow_dispatch" ] || [ "${{ steps.detect.outputs.services }}" != "[]" ]; then
-            echo "| 🐳 Docker/Base | ✅ Active | Docker CI |" >> $GITHUB_STEP_SUMMARY
-          else
-            echo "| 🐳 Docker/Base | ⏭️ Skipped | - |" >> $GITHUB_STEP_SUMMARY
-          fi
-
-          if [ "${{ steps.detect.outputs.docs_changed }}" = "true" ] || [ "${{ github.event_name }}" = "workflow_dispatch" ]; then
-            echo "| 📚 Documentation | ✅ Active | Docs CI |" >> $GITHUB_STEP_SUMMARY
-          else
-            echo "| 📚 Documentation | ⏭️ Skipped | - |" >> $GITHUB_STEP_SUMMARY
-          fi
-
-=======
-          files=$(git diff --name-only $DIFF_RANGE || true)
-
-          python_changed=false
-          docs_changed=false
-          base_changed=false
-
-          run_core=false
-          run_docker=false
-          run_docs=false
-
-          services_set=()
-
-          while IFS= read -r f; do
-            [ -z "$f" ] && continue
-
-            case "$f" in
-              services/*/*.py|*.py) python_changed=true ;;
-            esac
-
-            case "$f" in
-              docs/*|README.md|AGENTS.md) docs_changed=true ;;
-            esac
-
-            case "$f" in
-              services/base/*|requirements-base.txt) base_changed=true ;;
-            esac
-
-            if [[ "$f" =~ ^services/([^/]+)/ ]]; then
-              svc="${BASH_REMATCH[1]}"
-              case "$svc" in
-                guardrails|orchestrator|flan|audio|discord|stt|bark|testing|monitoring)
-                  services_set+=("$svc") ;;
-              esac
-            fi
-
-            case "$f" in
-              .github/workflows/core-ci.yaml) run_core=true ;;
-              .github/workflows/docker-ci.yaml) run_docker=true ;;
-              .github/workflows/docs-ci.yaml) run_docs=true ;;
-            esac
-          done <<< "$files"
-
-          if [ ${#services_set[@]} -gt 0 ]; then
-            mapfile -t uniq < <(printf '%s\n' "${services_set[@]}" | sort -u)
-            services_json=$(python3 -c 'import json,sys; print(json.dumps(sys.argv[1].split()))' "${uniq[*]}")
-          else
-            services_json='[]'
-          fi
-
-          echo "services=$services_json" >> "$GITHUB_OUTPUT"
-          echo "base_changed=$base_changed" >> "$GITHUB_OUTPUT"
-          echo "python_changed=$python_changed" >> "$GITHUB_OUTPUT"
-          echo "docs_changed=$docs_changed" >> "$GITHUB_OUTPUT"
-          echo "run_core_on_workflow_change=$run_core" >> "$GITHUB_OUTPUT"
-          echo "run_docker_on_workflow_change=$run_docker" >> "$GITHUB_OUTPUT"
-          echo "run_docs_on_workflow_change=$run_docs" >> "$GITHUB_OUTPUT"
-
->>>>>>> af98f914
+
   docker-ci:
     needs: ["changes"]
     if: |
@@ -335,36 +218,6 @@
       - name: "Create or update PR comment"
         uses: peter-evans/create-or-update-comment@v4
         with:
-<<<<<<< HEAD
-          script: |
-            const fs = require('fs');
-
-            const results = {
-              'Core CI': '${{ needs.core-ci.result }}',
-              'Docker CI': '${{ needs.docker-ci.result }}',
-              'Docs CI': '${{ needs.docs-ci.result }}',
-            };
-
-            let report = `## 📊 Workflow Status Summary\n\n`;
-            report += `| Workflow | Status | Duration |\n`;
-            report += `|----------|--------|----------|\n`;
-
-            for (const [workflow, result] of Object.entries(results)) {
-              const icon = result === 'success' ? '✅' :
-                          result === 'failure' ? '❌' :
-                          result === 'skipped' ? '⏭️' : '⚠️';
-              report += `| ${workflow} | ${icon} ${result} | - |\n`;
-            }
-
-            report += `\n### Build Information\n`;
-            report += `- **Trigger**: ${{ github.event_name }}\n`;
-            report += `- **Branch**: ${{ github.ref_name }}\n`;
-            report += `- **Commit**: ${{ github.sha }}\n`;
-            report += `- **Actor**: ${{ github.actor }}\n`;
-
-            fs.appendFileSync(process.env.GITHUB_STEP_SUMMARY, report);
-=======
           issue-number: ${{ github.event.pull_request.number }}
           body: ${{ steps.render.outputs.body }}
-          edit-mode: replace
->>>>>>> af98f914
+          edit-mode: replace