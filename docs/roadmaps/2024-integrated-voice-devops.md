--- conflicted
+++ resolved
@@ -59,13 +59,9 @@
 
 Platform investments:
 
-<<<<<<< HEAD
-- [x] Finalize PCM → STT → transcript pipeline for both Discord and optional local mic ingestion,
-=======
 - [x] Stand up GitHub Actions CI with lint, test, docker smoke, and security
   scanning aligned to the Makefile workflow (`.github/workflows/ci.yaml`).
 - [ ] Finalize PCM → STT → transcript pipeline for both Discord and optional local mic ingestion,
->>>>>>> 2c1c7ba2
   with retry/backoff controls already present in the bot code.
   - Discord capture now segments PCM audio, retries STT delivery, and publishes wake-filtered
     transcripts; implement the optional local mic ingestion path as a follow-up.
