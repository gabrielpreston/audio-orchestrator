---
title: Discord Service Deep Dive
author: Discord Voice Lab Team
status: active
<<<<<<< HEAD
last-updated: 2025-10-17
=======
last-updated: 2025-10-18
>>>>>>> 644e2d1c
---

<!-- markdownlint-disable-next-line MD041 -->
> Docs ▸ Architecture ▸ Service Deep Dives ▸ Discord Bot

# Discord Voice Service

The Discord service runs the voice-enabled bot that bridges guild conversations to the rest of the
stack.

## Responsibilities

- Maintain a persistent gateway and voice connection to the configured guild/channel.
- Buffer PCM audio, apply VAD segmentation, and forward speech windows to the STT API.
- Match transcripts against configured wake phrases before invoking the orchestrator.
- Expose Model Context Protocol (MCP) tools for Discord administration workflows.
- Play orchestrator-supplied audio streams (TTS output) back into the voice channel.

## Key Modules

| File | Purpose |
| --- | --- |
| `audio.py` | Handles audio receive loops, buffering, and VAD-based segmentation. |
| `wake.py` | Evaluates transcripts against wake phrase thresholds with optional preview logging. |
| `transcription.py` | Manages HTTP calls to the STT service with retry behavior. |
| `mcp.py` | Registers Discord-specific MCP tools (messaging, channel operations). |
| `discord_voice.py` | Coordinates Discord client lifecycle, playback, and event handling. |

## Configuration Highlights

- `DISCORD_BOT_TOKEN`, `DISCORD_GUILD_ID`, `DISCORD_VOICE_CHANNEL_ID` — Core connection identifiers.
- `WAKE_PHRASES`, `WAKE_THRESHOLD` — Wake detection tuning.
- `STT_BASE_URL`, `STT_TIMEOUT` — Speech-to-text endpoint and timeout.
- `MCP_MANIFESTS`, `MCP_WEBSOCKET_URL` — External tool integration.
- Logging controlled via shared `LOG_LEVEL`/`LOG_JSON` from `.env.common`.

## Observability

- Structured JSON logs emit transcript previews, wake matches, and MCP tool execution metadata.
- Optional Prometheus metrics can bind to `METRICS_PORT` if configured.
- Use `make logs SERVICE=discord` for live troubleshooting and correlation with STT/LLM logs.

## Observability Notes

- High-volume events like `voice.vad_decision`, `voice.frame_buffered`, and unknown user/SSRC messages are sampled to reduce noise in production.
- Configure sampling via env:
  - `LOG_SAMPLE_VAD_N` (default 50)
  - `LOG_SAMPLE_UNKNOWN_USER_N` (default 100)
  - `LOG_RATE_LIMIT_PACKET_WARN_S` (default 10s)
- Correlation IDs propagate across services (`X-Correlation-ID`) to trace a segment from Discord → STT → Orchestrator → LLM.

<<<<<<< HEAD
=======
## API Surface

- `POST /mcp/send_message` — Send text message to Discord channel via MCP.
- `POST /mcp/transcript` — Handle transcript notification from orchestrator.
- `GET /mcp/tools` — List available MCP tools.
- `GET /health/live` — Liveness check for container health.
- `GET /health/ready` — Readiness check for service availability.

>>>>>>> 644e2d1c
## Dependencies

- Depends on the STT service for transcription and the orchestrator for response planning.
- Uses the TTS service indirectly through orchestrator-provided URLs for playback.
- MCP manifests expose integrations such as Monday.com, GitHub, or AWS when registered.<|MERGE_RESOLUTION|>--- conflicted
+++ resolved
@@ -2,11 +2,7 @@
 title: Discord Service Deep Dive
 author: Discord Voice Lab Team
 status: active
-<<<<<<< HEAD
-last-updated: 2025-10-17
-=======
 last-updated: 2025-10-18
->>>>>>> 644e2d1c
 ---
 
 <!-- markdownlint-disable-next-line MD041 -->
@@ -58,8 +54,6 @@
   - `LOG_RATE_LIMIT_PACKET_WARN_S` (default 10s)
 - Correlation IDs propagate across services (`X-Correlation-ID`) to trace a segment from Discord → STT → Orchestrator → LLM.
 
-<<<<<<< HEAD
-=======
 ## API Surface
 
 - `POST /mcp/send_message` — Send text message to Discord channel via MCP.
@@ -68,7 +62,6 @@
 - `GET /health/live` — Liveness check for container health.
 - `GET /health/ready` — Readiness check for service availability.
 
->>>>>>> 644e2d1c
 ## Dependencies
 
 - Depends on the STT service for transcription and the orchestrator for response planning.
