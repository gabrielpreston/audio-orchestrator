---
title: Observability Guide
author: Discord Voice Lab Team
status: active
last-updated: 2025-10-18
---

<!-- markdownlint-disable-next-line MD041 -->
> Docs ▸ Operations ▸ Observability

# Observability

This guide documents logging, metrics, and tracing expectations for the voice lab services.

## Logging

- All Python services use `services.common.logging` to emit JSON-formatted logs.
- Configure verbosity with `LOG_LEVEL` (`debug`, `info`, `warning`) in `.env.common`.
- Toggle JSON output via `LOG_JSON`; switch to plain text when debugging locally.
- Use `make logs SERVICE=<name>` to stream per-service output and correlate events across the stack.

## Metrics

- STT, LLM, and TTS services expose `/metrics` endpoints compatible with Prometheus.
- Scrape latency histograms and request counters to detect regressions.
- Export metrics dashboards tracking wake-to-response latency, TTS queue depth, and MCP tool error rates.

## Health Checks

Each service exposes two health check endpoints following Kubernetes best practices:

- **GET /health/live**: Liveness probe - returns 200 if process is alive
- **GET /health/ready**: Readiness probe - returns 200 when service can handle requests
  - Returns 503 during startup or when critical dependencies unavailable
  - Includes service-specific readiness details

### Readiness Criteria by Service
<<<<<<< HEAD

- **STT**: Model loaded and initialized
- **LLM**: Model loaded (if applicable)
- **TTS**: Voice model loaded
- **Orchestrator**: MCP clients initialized
- **Discord**: Bot connected to Discord gateway

### Circuit Breakers

HTTP clients use per-service circuit breakers to prevent cascading failures:

- Opens after 5 consecutive failures (configurable)
- Remains open for 30 seconds with exponential backoff
- Half-opens to test recovery after timeout
- Closes after 2 consecutive successes

### Service Resilience Configuration

Add these environment variables to `.env.common` for resilience tuning:

```bash
# Service Resilience Configuration
CIRCUIT_BREAKER_FAILURE_THRESHOLD=5
CIRCUIT_BREAKER_SUCCESS_THRESHOLD=2
CIRCUIT_BREAKER_TIMEOUT_SECONDS=30
SERVICE_STARTUP_TIMEOUT_SECONDS=300
HEALTH_CHECK_INTERVAL_SECONDS=10
```

## Tracing & Correlation

=======

- **STT**: Model loaded and initialized
- **LLM**: Model loaded (if applicable)
- **TTS**: Voice model loaded
- **Orchestrator**: MCP clients initialized
- **Discord**: Bot connected to Discord gateway

### Circuit Breakers

Circuit breaker functionality is implemented in `services.common.circuit_breaker` to protect against cascading failures.

**Features**:

- Opens after configurable consecutive failures (default: 5)
- Remains open for configurable timeout with exponential backoff (default: 30s)
- Half-opens to test recovery after timeout
- Closes after configurable consecutive successes (default: 2)

**Configuration**:

Circuit breakers are configured programmatically using `CircuitBreakerConfig`:

```python
from services.common.circuit_breaker import CircuitBreaker, CircuitBreakerConfig

config = CircuitBreakerConfig(
    failure_threshold=5,
    success_threshold=2,
    timeout_seconds=30.0,
    max_timeout_seconds=300.0
)

breaker = CircuitBreaker("service_name", config)
```

**Usage**:

Services can use circuit breakers to protect external service calls:

```python
if breaker.is_available():
    try:
        result = await external_service.call()
        breaker.record_success()
    except Exception as e:
        breaker.record_failure()
        raise
```

## Tracing & Correlation

>>>>>>> 644e2d1c
- All services use the unified correlation ID system (`services.common.correlation`) for end-to-end tracing.
- Correlation IDs are automatically generated and propagated through the voice pipeline.
- Use `make logs SERVICE=<name>` to follow specific correlation IDs across services.
- Include MCP tool names and request IDs in logs to track automation paths end-to-end.
- Capture incident-specific traces in the [reports](../reports/README.md) section for retrospective analysis.<|MERGE_RESOLUTION|>--- conflicted
+++ resolved
@@ -35,39 +35,6 @@
   - Includes service-specific readiness details
 
 ### Readiness Criteria by Service
-<<<<<<< HEAD
-
-- **STT**: Model loaded and initialized
-- **LLM**: Model loaded (if applicable)
-- **TTS**: Voice model loaded
-- **Orchestrator**: MCP clients initialized
-- **Discord**: Bot connected to Discord gateway
-
-### Circuit Breakers
-
-HTTP clients use per-service circuit breakers to prevent cascading failures:
-
-- Opens after 5 consecutive failures (configurable)
-- Remains open for 30 seconds with exponential backoff
-- Half-opens to test recovery after timeout
-- Closes after 2 consecutive successes
-
-### Service Resilience Configuration
-
-Add these environment variables to `.env.common` for resilience tuning:
-
-```bash
-# Service Resilience Configuration
-CIRCUIT_BREAKER_FAILURE_THRESHOLD=5
-CIRCUIT_BREAKER_SUCCESS_THRESHOLD=2
-CIRCUIT_BREAKER_TIMEOUT_SECONDS=30
-SERVICE_STARTUP_TIMEOUT_SECONDS=300
-HEALTH_CHECK_INTERVAL_SECONDS=10
-```
-
-## Tracing & Correlation
-
-=======
 
 - **STT**: Model loaded and initialized
 - **LLM**: Model loaded (if applicable)
@@ -119,7 +86,6 @@
 
 ## Tracing & Correlation
 
->>>>>>> 644e2d1c
 - All services use the unified correlation ID system (`services.common.correlation`) for end-to-end tracing.
 - Correlation IDs are automatically generated and propagated through the voice pipeline.
 - Use `make logs SERVICE=<name>` to follow specific correlation IDs across services.
