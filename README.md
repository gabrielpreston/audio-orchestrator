# Discord Voice Lab

[![CI][ci-badge]][ci-workflow]

A voice-first Discord assistant with speech-to-text, language orchestration, and text-to-speech services. The bot captures voice from Discord, streams audio to faster-whisper, coordinates Model Context Protocol (MCP) tools, and plays back synthesized responses.

## Quickstart

1. **Set up environment files** using the [environment configuration guide](docs/getting-started/environment.md)
2. **Launch the stack** with `make run`
3. **Configure Discord** following the [runtime quickstart](docs/getting-started/runtime.md)
4. **Explore development workflows** via [local development guide](docs/getting-started/local-development.md)

## Architecture

<<<<<<< HEAD
Navigate deeper using the [documentation hub](docs/README.md):

- Getting started — onboarding, environment management, troubleshooting.
- Architecture — system overview, service deep dives, MCP integrations.
- Operations — runbooks, observability, security practices.
- Reference — configuration catalog and API appendices.
- Roadmaps & reports — strategic plans and implementation reviews.
- Proposals — active design discussions with lifecycle metadata.

Keep repository updates in sync with the relevant documentation section to maintain a single
source of truth.

### Documentation freshness checks

- Run `make docs-verify` after editing any guide under `docs/` to confirm front matter,
  index tables, and version history entries align with the new content.
- Use `make docs-verify ARGS="--allow-divergence"` (or call
  `./scripts/verify_last_updated.py --allow-divergence`) only when you intentionally keep a
  `last-updated` value offset from the most recent changes and have documented the rationale in
  the affected page.

## Structured logging

All Python services share the `services.common.logging` helpers to emit JSON logs
to stdout by default. Configure verbosity with `LOG_LEVEL` (e.g., `DEBUG`,
`INFO`) and toggle JSON output via `LOG_JSON`. Docker Compose surfaces these
logs through `docker-compose logs`, making it easy to aggregate or ship them to
your preferred observability stack.

## Voice connection tuning
=======
The system consists of five core services working together to process voice input and generate intelligent responses:

**Discord Service** (`services/discord`) - Captures Discord voice, detects wake phrases, forwards audio to STT, plays TTS output, and exposes MCP tools for automation.

**Speech-to-Text Service** (`services/stt`) - Provides HTTP transcription with streaming-friendly latencies using faster-whisper for the Discord bot and other clients.

**Orchestrator Service** (`services/orchestrator`) - Coordinates transcript processing, MCP tool calls, and response planning. Routes reasoning requests to the LLM service.

**Language Model Service** (`services/llm`) - Presents an OpenAI-compatible endpoint that can broker MCP tool invocations and return reasoning output to the orchestrator.

**Text-to-Speech Service** (`services/tts`) - Streams Piper-generated audio for orchestrator responses with authentication and rate limits.

## Key Features

- **Wake phrase detection** with configurable phrases and confidence thresholds
- **Real-time audio processing** with voice activity detection and silence filtering
- **MCP tool integration** for extending bot capabilities with external services
- **Streaming audio pipeline** for low-latency voice interactions
- **Modular architecture** with independent, containerized services
- **Structured logging** with JSON output and correlation IDs
- **Health checks** and circuit breakers for service resilience

## Development

- **Linting & Testing**: Run `make lint` and `make test` for code quality checks
- **Local Development**: Use `make run` to start services, `make logs` to follow output
- **CI/CD**: Automated testing, linting, and security scanning on every push
- **Documentation**: Comprehensive guides in the [documentation hub](docs/README.md)
>>>>>>> 644e2d1c

## Documentation

Navigate deeper using the [documentation hub](docs/README.md):

- **Getting Started** — Onboarding, environment management, troubleshooting
- **Architecture** — System overview, service deep dives, MCP integrations  
- **Operations** — Runbooks, observability, security practices
- **Reference** — Configuration catalog and API appendices
- **Roadmaps & Reports** — Strategic plans and implementation reviews

## Contributing

This project follows the [Contributor Playbook](AGENTS.md) for development workflows, code quality standards, and contribution guidelines. All changes must pass tests and linters before merging.

---

*Keep repository updates in sync with the relevant documentation section to maintain a single source of truth.*

[ci-badge]: https://github.com/gabrielpreston/discord-voice-lab/actions/workflows/ci.yaml/badge.svg
[ci-workflow]: https://github.com/gabrielpreston/discord-voice-lab/actions/workflows/ci.yaml<|MERGE_RESOLUTION|>--- conflicted
+++ resolved
@@ -13,38 +13,6 @@
 
 ## Architecture
 
-<<<<<<< HEAD
-Navigate deeper using the [documentation hub](docs/README.md):
-
-- Getting started — onboarding, environment management, troubleshooting.
-- Architecture — system overview, service deep dives, MCP integrations.
-- Operations — runbooks, observability, security practices.
-- Reference — configuration catalog and API appendices.
-- Roadmaps & reports — strategic plans and implementation reviews.
-- Proposals — active design discussions with lifecycle metadata.
-
-Keep repository updates in sync with the relevant documentation section to maintain a single
-source of truth.
-
-### Documentation freshness checks
-
-- Run `make docs-verify` after editing any guide under `docs/` to confirm front matter,
-  index tables, and version history entries align with the new content.
-- Use `make docs-verify ARGS="--allow-divergence"` (or call
-  `./scripts/verify_last_updated.py --allow-divergence`) only when you intentionally keep a
-  `last-updated` value offset from the most recent changes and have documented the rationale in
-  the affected page.
-
-## Structured logging
-
-All Python services share the `services.common.logging` helpers to emit JSON logs
-to stdout by default. Configure verbosity with `LOG_LEVEL` (e.g., `DEBUG`,
-`INFO`) and toggle JSON output via `LOG_JSON`. Docker Compose surfaces these
-logs through `docker-compose logs`, making it easy to aggregate or ship them to
-your preferred observability stack.
-
-## Voice connection tuning
-=======
 The system consists of five core services working together to process voice input and generate intelligent responses:
 
 **Discord Service** (`services/discord`) - Captures Discord voice, detects wake phrases, forwards audio to STT, plays TTS output, and exposes MCP tools for automation.
@@ -73,7 +41,6 @@
 - **Local Development**: Use `make run` to start services, `make logs` to follow output
 - **CI/CD**: Automated testing, linting, and security scanning on every push
 - **Documentation**: Comprehensive guides in the [documentation hub](docs/README.md)
->>>>>>> 644e2d1c
 
 ## Documentation
 
@@ -91,7 +58,5 @@
 
 ---
 
-*Keep repository updates in sync with the relevant documentation section to maintain a single source of truth.*
-
 [ci-badge]: https://github.com/gabrielpreston/discord-voice-lab/actions/workflows/ci.yaml/badge.svg
 [ci-workflow]: https://github.com/gabrielpreston/discord-voice-lab/actions/workflows/ci.yaml