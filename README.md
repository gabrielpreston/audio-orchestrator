# Discord Voice Lab

<<<<<<< HEAD
The Discord Voice Lab packages a voice-first Discord assistant alongside speech-to-text (STT),
language-orchestrator, and text-to-speech (TTS) services. The bot captures voice from Discord,
streams audio to faster-whisper, coordinates Model Context Protocol (MCP) tools, and plays back
synthesized responses.
=======
[![CI](https://github.com/gabrielpreston/discord-voice-lab/actions/workflows/ci.yaml/badge.svg)](https://github.com/gabrielpreston/discord-voice-lab/actions/workflows/ci.yaml)

This repository provides a Python-based Discord voice agent alongside supporting
services for speech-to-text (STT) and lightweight orchestration. The Python bot
handles audio capture, wake-word filtering, transcription requests, and exposes
Discord control tools over the Model Context Protocol (MCP).
>>>>>>> abe52717

## Run the Stack

1. Provision environment files using the [environment configuration guide](docs/getting-started/environment.md).
2. Launch the stack with Docker Compose following the [runtime quickstart](docs/getting-started/runtime.md).
3. Explore linting, testing, and iterative workflows via [local development workflows](docs/getting-started/local-development.md).

## Documentation Index

Navigate deeper using the [documentation hub](docs/README.md):

- Getting started — onboarding, environment management, troubleshooting.
- Architecture — system overview, service deep dives, MCP integrations.
- Operations — runbooks, observability, security practices.
- Reference — configuration catalog and API appendices.
- Roadmaps & reports — strategic plans and implementation reviews.
- Proposals — active design discussions with lifecycle metadata.

<<<<<<< HEAD
Keep repository updates in sync with the relevant documentation section to maintain a single source of truth.
=======
## Structured logging

All Python services share the `services.common.logging` helpers to emit JSON logs
to stdout by default. Configure verbosity with `LOG_LEVEL` (e.g., `DEBUG`,
`INFO`) and toggle JSON output via `LOG_JSON`. Docker Compose surfaces these
logs through `docker-compose logs`, making it easy to aggregate or ship them to
your preferred observability stack.

## Voice connection tuning

The Discord bot now retries voice handshakes automatically if the gateway or media edge takes too long
to respond. Adjust retry behavior with `DISCORD_VOICE_CONNECT_TIMEOUT`, `DISCORD_VOICE_CONNECT_ATTEMPTS`,
`DISCORD_VOICE_RECONNECT_BASE_DELAY`, and `DISCORD_VOICE_RECONNECT_MAX_DELAY` in
`services/discord/.env.service`.

## Wake phrase detection

Wake phrase matching now tolerates extra punctuation or spacing in STT transcripts, and ignored
segments log a short `transcript_preview` so you can inspect what was heard without cranking global
log levels.

## Quickstart — Docker Compose services

Populate each `services/**/.env.service` file (see `.env.sample`) with
production-ready values, then adjust `.env.docker` if you need custom UID/GID
ownership for mounted volumes. When everything is in place, build and run the
stack:

```bash
make run
```

This brings up the Discord bot, STT, and orchestrator containers defined in
`docker-compose.yml`. Use `make logs` to follow their output and `make stop` to
tear them down.

## Where to look next

- `services/discord/` — Python Discord interface packages (audio pipeline, wake
  detection, transcription client, MCP server, Discord client wiring).
- `services/stt/` — FastAPI-based STT service using faster-whisper.
- `services/llm/` — lightweight orchestrator service exposing OpenAI-compatible
  APIs.
- `services/tts/` — FastAPI-based text-to-speech service backed by Piper that
  streams synthesized audio for orchestrator responses.
- `docs/` — architecture and development guides shared between runtimes.

## MCP tools

The Discord service exposes a small set of MCP tools for orchestration. The
`discord.send_message` tool now works with both traditional text channels and
voice channel chats—pass either channel ID and the bot will post the supplied
content directly into the active conversation. Pair this with `discord.join_voice`
to bring the bot into the target voice channel before sending follow-up text.

That's all you need to get started. Update environment defaults and
documentation in tandem with any behavior changes to keep the project
consistent.

## Continuous integration

GitHub Actions now mirrors the local Makefile workflow so every push and pull
request to `main` exercises the same checks you run locally:

- `Lint` — executes `make lint-local`, covering Black, isort, Ruff, MyPy,
  Hadolint, Yamllint, Checkmake, and Markdownlint.
- `Tests` — calls `make test-local` with the repository root on `PYTHONPATH`
  so pytest behavior matches the `services/tester` container.
- `Docker smoke` — runs `make docker-smoke` to render the Compose config, list
  services, and build all images with BuildKit enabled.
- `Security scan` — runs `pip-audit` against every `services/**/requirements.txt`
  file and uploads JSON reports as workflow artifacts.

### Reproducing CI locally

1. Pull the latest `main` branch and install host dependencies (`pip install`
   the lint/test packages, `npm install -g markdownlint-cli`, `go install
   github.com/checkmake/checkmake/cmd/checkmake@latest`, and download the
   Hadolint binary).
2. Run `python scripts/prepare_env_files.py` to materialize any missing
   `.env.common`, `.env.docker`, and `services/**/.env.service` files expected by
   `docker-compose`. Pass `--force` if you want to regenerate files that already
   exist (the CI workflow does this so every run starts from the sample defaults).
3. Run `make lint-local`, `make test-local`, and `make docker-smoke` in that
   order to match the GitHub Actions jobs.
4. When a job fails in CI, download the corresponding artifact (`pytest-log`,
   `docker-smoke-artifacts`, or `pip-audit-reports`) from the Actions run for
   additional diagnostics.

## Linting

Run `make lint` to exercise all static checks inside a purpose-built container
(`services/linter/`). Docker builds the `discord-voice-lab/lint` image (cached
after the first run) and executes:

- Python: `black`, `isort`, `ruff`, and `mypy`
- Dockerfiles: `hadolint`
- Compose YAML: `yamllint`
- Makefile: `checkmake`
- Markdown: `markdownlint`

Need to apply auto-formatting from the containerized toolchain? Run `make lint-fix`
to execute `black` and `isort` inside the lint image with repository binds.

Prefer to debug locally or avoid Docker? Use `make lint-local` to run the same
toolchain with host-installed binaries. Install the Python packages via
`pip install black isort ruff mypy yamllint`, the Dockerfile linter with
`hadolint`, the Makefile linter using `go install github.com/checkmake/checkmake/cmd/checkmake@latest`,
and the Markdown linter with `npm install -g markdownlint-cli`.

## Testing

Run `make test` to execute the Python test suite inside a dedicated container
(`services/tester/`). Docker builds the `discord-voice-lab/test` image (cached
after the first run), mounts the repository into `/workspace`, and runs
`pytest`. Pass arguments to `pytest` by setting `PYTEST_ARGS`, for example
`make test PYTEST_ARGS="-k wake_phrase"`.

Need to debug with locally installed tooling? Use `make test-local` to run the
same `pytest` invocation on the host. Set `PYTHONPATH` to include the repository
root if you call `pytest` directly.
>>>>>>> abe52717
<|MERGE_RESOLUTION|>--- conflicted
+++ resolved
@@ -1,24 +1,21 @@
 # Discord Voice Lab
 
-<<<<<<< HEAD
+[![CI][ci-badge]][ci-workflow]
+
 The Discord Voice Lab packages a voice-first Discord assistant alongside speech-to-text (STT),
 language-orchestrator, and text-to-speech (TTS) services. The bot captures voice from Discord,
 streams audio to faster-whisper, coordinates Model Context Protocol (MCP) tools, and plays back
-synthesized responses.
-=======
-[![CI](https://github.com/gabrielpreston/discord-voice-lab/actions/workflows/ci.yaml/badge.svg)](https://github.com/gabrielpreston/discord-voice-lab/actions/workflows/ci.yaml)
-
-This repository provides a Python-based Discord voice agent alongside supporting
-services for speech-to-text (STT) and lightweight orchestration. The Python bot
-handles audio capture, wake-word filtering, transcription requests, and exposes
-Discord control tools over the Model Context Protocol (MCP).
->>>>>>> abe52717
+synthesized responses. The Python bot handles audio capture, wake-word filtering, transcription
+requests, and exposes Discord control tools over MCP.
 
 ## Run the Stack
 
-1. Provision environment files using the [environment configuration guide](docs/getting-started/environment.md).
-2. Launch the stack with Docker Compose following the [runtime quickstart](docs/getting-started/runtime.md).
-3. Explore linting, testing, and iterative workflows via [local development workflows](docs/getting-started/local-development.md).
+1. Provision environment files using the
+   [environment configuration guide](docs/getting-started/environment.md).
+2. Launch the stack with Docker Compose following the
+   [runtime quickstart](docs/getting-started/runtime.md).
+3. Explore linting, testing, and iterative workflows via
+   [local development workflows](docs/getting-started/local-development.md).
 
 ## Documentation Index
 
@@ -31,9 +28,9 @@
 - Roadmaps & reports — strategic plans and implementation reviews.
 - Proposals — active design discussions with lifecycle metadata.
 
-<<<<<<< HEAD
-Keep repository updates in sync with the relevant documentation section to maintain a single source of truth.
-=======
+Keep repository updates in sync with the relevant documentation section to maintain a single
+source of truth.
+
 ## Structured logging
 
 All Python services share the `services.common.logging` helpers to emit JSON logs
@@ -44,16 +41,16 @@
 
 ## Voice connection tuning
 
-The Discord bot now retries voice handshakes automatically if the gateway or media edge takes too long
-to respond. Adjust retry behavior with `DISCORD_VOICE_CONNECT_TIMEOUT`, `DISCORD_VOICE_CONNECT_ATTEMPTS`,
+The Discord bot now retries voice handshakes automatically if the gateway or media edge stalls.
+Adjust retry behavior with `DISCORD_VOICE_CONNECT_TIMEOUT`, `DISCORD_VOICE_CONNECT_ATTEMPTS`,
 `DISCORD_VOICE_RECONNECT_BASE_DELAY`, and `DISCORD_VOICE_RECONNECT_MAX_DELAY` in
 `services/discord/.env.service`.
 
 ## Wake phrase detection
 
-Wake phrase matching now tolerates extra punctuation or spacing in STT transcripts, and ignored
-segments log a short `transcript_preview` so you can inspect what was heard without cranking global
-log levels.
+Wake phrase matching now tolerates extra punctuation or spacing in STT transcripts. Ignored
+segments log a short `transcript_preview` so you can inspect what was heard without cranking
+global log levels.
 
 ## Quickstart — Docker Compose services
 
@@ -85,9 +82,10 @@
 
 The Discord service exposes a small set of MCP tools for orchestration. The
 `discord.send_message` tool now works with both traditional text channels and
-voice channel chats—pass either channel ID and the bot will post the supplied
-content directly into the active conversation. Pair this with `discord.join_voice`
-to bring the bot into the target voice channel before sending follow-up text.
+voice channel chats. Pass either channel ID and the bot will post the supplied
+content directly into the active conversation. Pair this with
+`discord.join_voice` to bring the bot into the target voice channel before
+sending follow-up text.
 
 That's all you need to get started. Update environment defaults and
 documentation in tandem with any behavior changes to keep the project
@@ -141,8 +139,9 @@
 Prefer to debug locally or avoid Docker? Use `make lint-local` to run the same
 toolchain with host-installed binaries. Install the Python packages via
 `pip install black isort ruff mypy yamllint`, the Dockerfile linter with
-`hadolint`, the Makefile linter using `go install github.com/checkmake/checkmake/cmd/checkmake@latest`,
-and the Markdown linter with `npm install -g markdownlint-cli`.
+`hadolint`, the Makefile linter using
+`go install github.com/checkmake/checkmake/cmd/checkmake@latest`, and the
+Markdown linter with `npm install -g markdownlint-cli`.
 
 ## Testing
 
@@ -155,4 +154,6 @@
 Need to debug with locally installed tooling? Use `make test-local` to run the
 same `pytest` invocation on the host. Set `PYTHONPATH` to include the repository
 root if you call `pytest` directly.
->>>>>>> abe52717
+
+[ci-badge]: https://github.com/gabrielpreston/discord-voice-lab/actions/workflows/ci.yaml/badge.svg
+[ci-workflow]: https://github.com/gabrielpreston/discord-voice-lab/actions/workflows/ci.yaml