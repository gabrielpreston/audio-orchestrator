SHELL := /bin/bash
.PHONY: all test help run stop logs logs-dump docker-build docker-restart docker-shell docker-config docker-smoke clean docker-clean docker-status lint lint-container lint-image lint-fix lint-local lint-python lint-dockerfiles lint-compose lint-makefile lint-markdown test-container test-image test-local docs-verify models-download models-clean

# --- colors & helpers ----------------------------------------------------
COLORS := $(shell tput colors 2>/dev/null || echo 0)
ifeq ($(COLORS),0)
        COLOR_OFF :=
        COLOR_RED :=
        COLOR_GREEN :=
        COLOR_YELLOW :=
        COLOR_BLUE :=
        COLOR_MAGENTA :=
        COLOR_CYAN :=
else
        COLOR_OFF := $(shell printf '\033[0m')
        COLOR_RED := $(shell printf '\033[31m')
        COLOR_GREEN := $(shell printf '\033[32m')
        COLOR_YELLOW := $(shell printf '\033[33m')
        COLOR_BLUE := $(shell printf '\033[34m')
        COLOR_MAGENTA := $(shell printf '\033[35m')
        COLOR_CYAN := $(shell printf '\033[36m')
endif

DOCKER_COMPOSE := $(shell \
        if command -v docker-compose >/dev/null 2>&1; then \
		    echo "docker-compose"; \
        elif command -v docker >/dev/null 2>&1 && docker compose version >/dev/null 2>&1; then \
		    echo "docker compose"; \
        else \
		    echo ""; \
        fi)

ifeq ($(strip $(DOCKER_COMPOSE)),)
HAS_DOCKER_COMPOSE := 0
else
HAS_DOCKER_COMPOSE := 1
endif

COMPOSE_MISSING_MESSAGE := Docker Compose was not found (checked docker compose and docker-compose); please install Docker Compose.

# Enable BuildKit by default for faster builds when Docker is available.
DOCKER_BUILDKIT ?= 1
COMPOSE_DOCKER_CLI_BUILD ?= 1

PYTHON_SOURCES := services
DOCKERFILES := services/discord/Dockerfile services/stt/Dockerfile services/llm/Dockerfile
MARKDOWN_FILES := README.md AGENTS.md $(shell find docs -type f -name '*.md' -print | tr '\n' ' ')
LINT_IMAGE ?= discord-voice-lab/lint:latest
LINT_DOCKERFILE := services/linter/Dockerfile
LINT_WORKDIR := /workspace
TEST_IMAGE ?= discord-voice-lab/test:latest
TEST_DOCKERFILE := services/tester/Dockerfile
TEST_WORKDIR := /workspace
PYTEST_ARGS ?=
RUN_SCRIPT := scripts/run-compose.sh

define SHELL_CLEAN_COMMAND
echo -e "$(COLOR_BLUE)→ Cleaning...$(COLOR_OFF)"
if [ -d "logs" ]; then
	echo "Removing logs in ./logs"
	rm -rf logs/* || true
fi
if [ -d ".wavs" ]; then
	echo "Removing saved wavs/sidecars in ./.wavs"
	rm -rf .wavs/* || true
fi
if [ -d "services" ]; then
	echo "Removing __pycache__ directories under ./services"
	find services -type d -name "__pycache__" -prune -print -exec rm -rf {} + || true
fi
endef

all: help ## Default aggregate target

test: test-container ## Run tests inside the test toolchain container

help: ## Show this help (default)
	@echo -e "$(COLOR_CYAN)discord-voice-lab Makefile — handy targets$(COLOR_OFF)"
	@echo
	@echo "Usage: make <target>"
	@echo
	@awk 'BEGIN {FS = ":.*## "} /^[^[:space:]#].*:.*##/ { printf "  %-14s - %s\n", $$1, $$2 }' $(MAKEFILE_LIST)

run: stop ## Start docker-compose stack (Discord bot + STT + orchestrator)
	@$(RUN_SCRIPT)


stop: ## Stop and remove containers for the compose stack
	@echo -e "$(COLOR_BLUE)→ Bringing down containers$(COLOR_OFF)"
	@if [ "$(HAS_DOCKER_COMPOSE)" = "0" ]; then echo "$(COMPOSE_MISSING_MESSAGE)"; exit 1; fi
	@$(DOCKER_COMPOSE) down --remove-orphans

logs: ## Tail logs for compose services (set SERVICE=name to filter)
	@echo -e "$(COLOR_CYAN)→ Tailing logs for docker services (Ctrl+C to stop)$(COLOR_OFF)"; \
	if [ "$(HAS_DOCKER_COMPOSE)" = "0" ]; then echo "$(COMPOSE_MISSING_MESSAGE)"; exit 1; fi; \
	if [ -z "$(SERVICE)" ]; then $(DOCKER_COMPOSE) logs -f --tail=100; else $(DOCKER_COMPOSE) logs -f --tail=100 $(SERVICE); fi

logs-dump: ## Capture docker logs to ./docker.logs
	@echo -e "$(COLOR_CYAN)→ Dumping all logs for docker services$(COLOR_OFF)"
	@if [ "$(HAS_DOCKER_COMPOSE)" = "0" ]; then echo "$(COMPOSE_MISSING_MESSAGE)"; exit 1; fi
	@$(DOCKER_COMPOSE) logs > ./docker.logs

docker-build: ## Build or rebuild images for the compose stack
	@echo -e "$(COLOR_GREEN)→ Building docker images$(COLOR_OFF)"
	@if [ "$(HAS_DOCKER_COMPOSE)" = "0" ]; then echo "$(COMPOSE_MISSING_MESSAGE)"; exit 1; fi
	@DOCKER_BUILDKIT=$(DOCKER_BUILDKIT) COMPOSE_DOCKER_CLI_BUILD=$(COMPOSE_DOCKER_CLI_BUILD) $(DOCKER_COMPOSE) build --parallel

docker-restart: ## Restart compose services (set SERVICE=name to limit scope)
	@echo -e "$(COLOR_BLUE)→ Restarting docker services$(COLOR_OFF)"
	@if [ "$(HAS_DOCKER_COMPOSE)" = "0" ]; then echo "$(COMPOSE_MISSING_MESSAGE)"; exit 1; fi
	@if [ -z "$(SERVICE)" ]; then \
	$(DOCKER_COMPOSE) restart; \
	else \
	$(DOCKER_COMPOSE) restart $(SERVICE); \
	fi

docker-shell: ## Open an interactive shell inside a running service (SERVICE=name)
	@if [ "$(HAS_DOCKER_COMPOSE)" = "0" ]; then echo "$(COMPOSE_MISSING_MESSAGE)"; exit 1; fi
	@if [ -z "$(SERVICE)" ]; then echo "Set SERVICE=<service-name> (discord|stt|orch)"; exit 1; fi
	@$(DOCKER_COMPOSE) exec $(SERVICE) /bin/bash

docker-config: ## Render the effective docker-compose configuration
	@if [ "$(HAS_DOCKER_COMPOSE)" = "0" ]; then echo "$(COMPOSE_MISSING_MESSAGE)"; exit 1; fi
	@$(DOCKER_COMPOSE) config

docker-smoke: ## Build images and validate docker-compose configuration for CI parity
	@if [ "$(HAS_DOCKER_COMPOSE)" = "0" ]; then echo "$(COMPOSE_MISSING_MESSAGE)"; exit 1; fi
	@echo -e "$(COLOR_GREEN)→ Validating docker-compose stack$(COLOR_OFF)"
	@DOCKER_BUILDKIT=$(DOCKER_BUILDKIT) COMPOSE_DOCKER_CLI_BUILD=$(COMPOSE_DOCKER_CLI_BUILD) $(DOCKER_COMPOSE) config >/dev/null
	@$(DOCKER_COMPOSE) config --services
	@DOCKER_BUILDKIT=$(DOCKER_BUILDKIT) COMPOSE_DOCKER_CLI_BUILD=$(COMPOSE_DOCKER_CLI_BUILD) $(DOCKER_COMPOSE) build --pull --progress=plain

clean: ## Remove logs, cached audio artifacts, and debug files
	@echo -e "$(COLOR_BLUE)→ Cleaning...$(COLOR_OFF)"; \
	if [ -d "logs" ]; then echo "Removing logs in ./logs"; rm -rf logs/* || true; fi; \
	if [ -d ".wavs" ]; then echo "Removing saved wavs/sidecars in ./.wavs"; rm -rf .wavs/* || true; fi; \
	if [ -d "debug" ]; then echo "Removing debug files in ./debug"; rm -rf debug/* || true; fi; \
	if [ -d "services" ]; then echo "Removing __pycache__ directories under ./services"; find services -type d -name "__pycache__" -prune -print -exec rm -rf {} + || true; fi

docker-clean: ## Bring down compose stack and prune unused docker resources
	@echo -e "$(COLOR_RED)→ Cleaning Docker: compose down, prune images/containers/volumes/networks$(COLOR_OFF)"
	@if [ "$(HAS_DOCKER_COMPOSE)" = "0" ]; then \
		echo "$(COMPOSE_MISSING_MESSAGE) Skipping compose down."; \
	else \
		$(DOCKER_COMPOSE) down --rmi all -v --remove-orphans || true; \
	fi
	@command -v docker >/dev/null 2>&1 || { echo "docker not found; skipping docker prune steps."; exit 0; }
	@echo "Pruning stopped containers..."
	@docker container prune -f || true
	@echo "Pruning unused images (this will remove dangling and unused images)..."
	@docker image prune -a -f || true
	@echo "Pruning unused volumes..."
	@docker volume prune -f || true
	@echo "Pruning unused networks..."
	@docker network prune -f || true


docker-status: ## Show status of docker-compose services
	@if [ "$(HAS_DOCKER_COMPOSE)" = "0" ]; then echo "$(COMPOSE_MISSING_MESSAGE)"; exit 1; fi
	@$(DOCKER_COMPOSE) ps

lint: lint-container ## Run all linters inside the lint toolchain container

test-container: test-image ## Build test container (if needed) and run the test suite
	@command -v docker >/dev/null 2>&1 || { echo "docker not found; install Docker to run containerized tests." >&2; exit 1; }
	@docker run --rm \
		-u $$(id -u):$$(id -g) \
		-e HOME=$(TEST_WORKDIR) \
		-e USER=$$(id -un 2>/dev/null || echo tester) \
		$(if $(strip $(PYTEST_ARGS)),-e PYTEST_ARGS="$(PYTEST_ARGS)",) \
		-v "$(CURDIR)":$(TEST_WORKDIR) \
		$(TEST_IMAGE)

test-image: ## Build the test toolchain container image
	@command -v docker >/dev/null 2>&1 || { echo "docker not found; install Docker to build test container images." >&2; exit 1; }
	@docker build --pull --tag $(TEST_IMAGE) -f $(TEST_DOCKERFILE) .

test-local: ## Run tests using locally installed tooling
	@command -v pytest >/dev/null 2>&1 || { echo "pytest not found; install it (e.g. pip install pytest)." >&2; exit 1; }
	@PYTHONPATH=$(CURDIR)$${PYTHONPATH:+:$$PYTHONPATH} pytest $(PYTEST_ARGS) || { \
		status=$$?; \
		if [ $$status -eq 5 ]; then \
			echo "pytest reported that no tests were collected; treating this as success." >&2; \
			exit 0; \
		fi; \
		exit $$status; \
	}

lint-container: lint-image ## Build lint container (if needed) and run lint suite
	@command -v docker >/dev/null 2>&1 || { echo "docker not found; install Docker to run containerized linting." >&2; exit 1; }
	@docker run --rm \
		-u $$(id -u):$$(id -g) \
		-e HOME=$(LINT_WORKDIR) \
		-e USER=$$(id -un 2>/dev/null || echo lint) \
		-v "$(CURDIR)":$(LINT_WORKDIR) \
		$(LINT_IMAGE)

lint-fix: lint-image ## Format sources using the lint container toolchain
	@command -v docker >/dev/null 2>&1 || { echo "docker not found; install Docker to run containerized linting." >&2; exit 1; }
	@docker run --rm \
		-u $$(id -u):$$(id -g) \
		-e HOME=$(LINT_WORKDIR) \
		-e USER=$$(id -un 2>/dev/null || echo lint) \
		-v "$(CURDIR)":$(LINT_WORKDIR) \
		$(LINT_IMAGE) \
		bash -c "black $(PYTHON_SOURCES) && isort $(PYTHON_SOURCES)"

lint-image: ## Build the lint toolchain container image
	@command -v docker >/dev/null 2>&1 || { echo "docker not found; install Docker to build lint container images." >&2; exit 1; }
	@docker build --pull --tag $(LINT_IMAGE) -f $(LINT_DOCKERFILE) .

lint-local: lint-python lint-dockerfiles lint-compose lint-makefile lint-markdown ## Run all linters using locally installed tooling

lint-python: ## Run Python linters and type checks (black, isort, ruff, mypy)
	@command -v black >/dev/null 2>&1 || { echo "black not found; install it (e.g. pip install black)." >&2; exit 1; }
	@command -v isort >/dev/null 2>&1 || { echo "isort not found; install it (e.g. pip install isort)." >&2; exit 1; }
	@command -v ruff >/dev/null 2>&1 || { echo "ruff not found; install it (e.g. pip install ruff)." >&2; exit 1; }
	@command -v mypy >/dev/null 2>&1 || { echo "mypy not found; install it (e.g. pip install mypy)." >&2; exit 1; }
	@black --check $(PYTHON_SOURCES)
	@isort --check-only $(PYTHON_SOURCES)
	@ruff check $(PYTHON_SOURCES)
	@mypy $(PYTHON_SOURCES)

lint-dockerfiles: ## Lint service Dockerfiles with hadolint
	@command -v hadolint >/dev/null 2>&1 || { \
		echo "hadolint not found; install it (see https://github.com/hadolint/hadolint#install)." >&2; exit 1; }
	@hadolint $(DOCKERFILES)

lint-compose: ## Lint docker-compose.yml with yamllint
	@command -v yamllint >/dev/null 2>&1 || { echo "yamllint not found; install it (e.g. pip install yamllint)." >&2; exit 1; }
	@yamllint docker-compose.yml

lint-makefile: ## Lint Makefile with checkmake
	@command -v checkmake >/dev/null 2>&1 || { \
		echo "checkmake not found; install via 'go install github.com/checkmake/checkmake/cmd/checkmake@latest'." >&2; exit 1; }
	@checkmake Makefile

lint-markdown: ## Lint Markdown docs with markdownlint
	@command -v markdownlint >/dev/null 2>&1 || { \
		echo "markdownlint not found; install it (e.g. npm install -g markdownlint-cli)." >&2; exit 1; }
	@markdownlint $(MARKDOWN_FILES)

docs-verify: ## Validate documentation last-updated metadata and indexes
	@./scripts/verify_last_updated.py $(ARGS)

<<<<<<< HEAD
rotate-tokens: ## Rotate AUTH_TOKEN values across all environment files
	@echo -e "$(COLOR_CYAN)→ Rotating AUTH_TOKEN values$(COLOR_OFF)"
	@./scripts/rotate_auth_tokens.py

rotate-tokens-dry-run: ## Show what token rotation would change without modifying files
	@echo -e "$(COLOR_CYAN)→ Dry run: AUTH_TOKEN rotation preview$(COLOR_OFF)"
	@./scripts/rotate_auth_tokens.py --dry-run

validate-tokens: ## Validate AUTH_TOKEN consistency across environment files
	@echo -e "$(COLOR_CYAN)→ Validating AUTH_TOKEN consistency$(COLOR_OFF)"
	@./scripts/rotate_auth_tokens.py --validate-only
=======
models-download: ## Download required models to ./services/models/ subdirectories
	@echo -e "$(COLOR_GREEN)→ Downloading models to ./services/models/$(COLOR_OFF)"
	@mkdir -p ./services/models/llm ./services/models/tts
	@echo "Downloading LLM model (llama-2-7b.Q4_K_M.gguf)..."
	@if [ ! -f "./services/models/llm/llama-2-7b.Q4_K_M.gguf" ]; then \
		wget -O ./services/models/llm/llama-2-7b.Q4_K_M.gguf \
		"https://huggingface.co/TheBloke/Llama-2-7B-GGUF/resolve/main/llama-2-7b.Q4_K_M.gguf" || \
		echo "Failed to download LLM model. You may need to download it manually."; \
	else \
		echo "LLM model already exists, skipping download."; \
	fi
	@echo "Downloading TTS model (en_US-amy-medium)..."
	@if [ ! -f "./services/models/tts/en_US-amy-medium.onnx" ]; then \
		wget -O ./services/models/tts/en_US-amy-medium.onnx \
		"https://huggingface.co/rhasspy/piper-voices/resolve/v1.0.0/en/en_US/amy/medium/en_US-amy-medium.onnx" || \
		echo "Failed to download TTS model. You may need to download it manually."; \
	else \
		echo "TTS model already exists, skipping download."; \
	fi
	@if [ ! -f "./services/models/tts/en_US-amy-medium.onnx.json" ]; then \
		wget -O ./services/models/tts/en_US-amy-medium.onnx.json \
		"https://huggingface.co/rhasspy/piper-voices/resolve/v1.0.0/en/en_US/amy/medium/en_US-amy-medium.onnx.json" || \
		echo "Failed to download TTS model config. You may need to download it manually."; \
	else \
		echo "TTS model config already exists, skipping download."; \
	fi
	@echo -e "$(COLOR_GREEN)→ Model download complete$(COLOR_OFF)"
	@echo "Models downloaded to:"
	@echo "  - LLM: ./services/models/llama-2-7b.Q4_K_M.gguf"
	@echo "  - TTS: ./services/models/tts/en_US-amy-medium.onnx"
	@echo "  - TTS: ./services/models/tts/en_US-amy-medium.onnx.json"

models-clean: ## Remove downloaded models from ./services/models/
	@echo -e "$(COLOR_RED)→ Cleaning downloaded models$(COLOR_OFF)"
	@if [ -d "./services/models" ]; then \
		echo "Removing models from ./services/models/"; \
		rm -rf ./services/models/* || true; \
		echo "Models cleaned."; \
	else \
		echo "No models directory found."; \
	fi
>>>>>>> 9fed424a

.DEFAULT_GOAL := help<|MERGE_RESOLUTION|>--- conflicted
+++ resolved
@@ -243,7 +243,6 @@
 docs-verify: ## Validate documentation last-updated metadata and indexes
 	@./scripts/verify_last_updated.py $(ARGS)
 
-<<<<<<< HEAD
 rotate-tokens: ## Rotate AUTH_TOKEN values across all environment files
 	@echo -e "$(COLOR_CYAN)→ Rotating AUTH_TOKEN values$(COLOR_OFF)"
 	@./scripts/rotate_auth_tokens.py
@@ -255,7 +254,7 @@
 validate-tokens: ## Validate AUTH_TOKEN consistency across environment files
 	@echo -e "$(COLOR_CYAN)→ Validating AUTH_TOKEN consistency$(COLOR_OFF)"
 	@./scripts/rotate_auth_tokens.py --validate-only
-=======
+
 models-download: ## Download required models to ./services/models/ subdirectories
 	@echo -e "$(COLOR_GREEN)→ Downloading models to ./services/models/$(COLOR_OFF)"
 	@mkdir -p ./services/models/llm ./services/models/tts
@@ -297,6 +296,5 @@
 	else \
 		echo "No models directory found."; \
 	fi
->>>>>>> 9fed424a
 
 .DEFAULT_GOAL := help