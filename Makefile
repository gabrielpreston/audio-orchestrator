SHELL := /bin/bash

# =============================================================================
# PHONY TARGETS
# =============================================================================
# Application Lifecycle
.PHONY: run stop logs logs-dump docker-status

# Docker Management
.PHONY: docker-build docker-build-nocache docker-build-service docker-restart docker-shell docker-config docker-smoke docker-validate docker-prune-cache docker-clean

<<<<<<< HEAD
=======
# Base Image Management
.PHONY: base-images base-images-python-base base-images-python-audio base-images-python-ml base-images-tools base-images-mcp-toolchain

>>>>>>> 900c09d6
# Testing (Docker-based)
.PHONY: test test-unit test-component test-integration test-e2e test-coverage test-watch test-debug test-specific test-image

# Linting (Docker-based)
.PHONY: lint lint-parallel lint-image lint-python lint-mypy lint-yaml lint-dockerfiles lint-makefile lint-markdown lint-fix

# Security (Docker-based)
.PHONY: security security-image security-clean security-reports

# Cleanup
.PHONY: clean

# Documentation & Utilities
.PHONY: docs-verify rotate-tokens rotate-tokens-dry-run validate-tokens models-download models-clean

# Evaluation
.PHONY: eval-stt eval-wake eval-stt-all clean-eval

# Meta
.PHONY: all help

# =============================================================================
# CONFIGURATION & VARIABLES
# =============================================================================

# Color support detection and definitions
COLORS := $(shell tput colors 2>/dev/null || echo 0)
ifeq ($(COLORS),0)
        COLOR_OFF :=
        COLOR_RED :=
        COLOR_GREEN :=
        COLOR_YELLOW :=
        COLOR_BLUE :=
        COLOR_MAGENTA :=
        COLOR_CYAN :=
else
        COLOR_OFF := $(shell printf '\033[0m')
        COLOR_RED := $(shell printf '\033[31m')
        COLOR_GREEN := $(shell printf '\033[32m')
        COLOR_YELLOW := $(shell printf '\033[33m')
        COLOR_BLUE := $(shell printf '\033[34m')
        COLOR_MAGENTA := $(shell printf '\033[35m')
        COLOR_CYAN := $(shell printf '\033[36m')
endif

# Docker Compose detection
DOCKER_COMPOSE := $(shell \
        if command -v docker-compose >/dev/null 2>&1; then \
		    echo "docker-compose"; \
        elif command -v docker >/dev/null 2>&1 && docker compose version >/dev/null 2>&1; then \
		    echo "docker compose"; \
        else \
		    echo ""; \
        fi)

ifeq ($(strip $(DOCKER_COMPOSE)),)
HAS_DOCKER_COMPOSE := 0
else
HAS_DOCKER_COMPOSE := 1
endif

COMPOSE_MISSING_MESSAGE := Docker Compose was not found (checked docker compose and docker-compose); please install Docker Compose.

# Docker BuildKit configuration
DOCKER_BUILDKIT ?= 1
COMPOSE_DOCKER_CLI_BUILD ?= 1

# Source paths and file discovery
PYTHON_SOURCES := services
MYPY_PATHS ?= services
DOCKERFILES := $(shell find services -type f -name 'Dockerfile' 2>/dev/null)
YAML_FILES := docker-compose.yml $(shell find .github/workflows -type f -name '*.yaml' -o -name '*.yml' 2>/dev/null)
MARKDOWN_FILES := README.md AGENTS.md $(shell find docs -type f -name '*.md' 2>/dev/null)

# Container images and paths
LINT_IMAGE ?= discord-voice-lab/lint:latest
LINT_DOCKERFILE := services/linter/Dockerfile
LINT_WORKDIR := /workspace
TEST_IMAGE ?= discord-voice-lab/test:latest
TEST_DOCKERFILE := services/tester/Dockerfile
TEST_WORKDIR := /workspace
SECURITY_IMAGE ?= discord-voice-lab/security:latest
SECURITY_DOCKERFILE := services/security/Dockerfile
SECURITY_WORKDIR := /workspace

# Test configuration
PYTEST_ARGS ?=
RUN_SCRIPT := scripts/run-compose.sh

# =============================================================================
# HELPER FUNCTIONS
# =============================================================================

# Helper function for Docker container execution
define run_docker_container
@command -v docker >/dev/null 2>&1 || { echo "docker not found; install Docker." >&2; exit 1; }
@docker run --rm \
	-u $$(id -u):$$(id -g) \
	-e HOME=$(2) \
	-e USER=$$(id -un 2>/dev/null || echo user) \
	$(if $(strip $(PYTEST_ARGS)),-e PYTEST_ARGS="$(PYTEST_ARGS)",) \
	-v "$(CURDIR)":$(2) \
	$(1) \
	$(3)
endef

# Dynamic service discovery
SERVICES := $(shell find services -maxdepth 1 -type d -not -name services | sed 's/services\///' | sort)
VALID_SERVICES := $(shell echo "$(SERVICES)" | tr '\n' ' ')

# Runtime services (excludes tooling services like linter, tester, security)
RUNTIME_SERVICES := discord stt llm orchestrator tts common

# =============================================================================
# DEFAULT TARGETS
# =============================================================================

all: help ## Default aggregate target

help: ## Show this help (default)
	@printf "$(COLOR_CYAN)discord-voice-lab Makefile — handy targets$(COLOR_OFF)\n"
	@echo
	@echo "Usage: make <target>"
	@echo
	@awk 'BEGIN {FS = ":.*## "} /^[^[:space:]#].*:.*##/ { printf "  %-14s - %s\n", $$1, $$2 }' $(MAKEFILE_LIST) 2>/dev/null || true

.DEFAULT_GOAL := help

# =============================================================================
# APPLICATION LIFECYCLE
# =============================================================================

run: stop ## Start docker-compose stack (Discord bot + STT + LLM + orchestrator)
	@$(RUN_SCRIPT)

stop: ## Stop and remove containers for the compose stack
	@echo -e "$(COLOR_BLUE)→ Bringing down containers$(COLOR_OFF)"
	@if [ "$(HAS_DOCKER_COMPOSE)" = "0" ]; then echo "$(COMPOSE_MISSING_MESSAGE)"; exit 1; fi
	@$(DOCKER_COMPOSE) down --remove-orphans

logs: ## Tail logs for compose services (set SERVICE=name to filter)
	@echo -e "$(COLOR_CYAN)→ Tailing logs for docker services (Ctrl+C to stop)$(COLOR_OFF)"; \
	if [ "$(HAS_DOCKER_COMPOSE)" = "0" ]; then echo "$(COMPOSE_MISSING_MESSAGE)"; exit 1; fi; \
	if [ -z "$(SERVICE)" ]; then $(DOCKER_COMPOSE) logs -f --tail=100; else $(DOCKER_COMPOSE) logs -f --tail=100 $(SERVICE); fi

logs-dump: ## Capture docker logs to ./docker.logs
	@echo -e "$(COLOR_CYAN)→ Dumping all logs for docker services$(COLOR_OFF)"
	@if [ "$(HAS_DOCKER_COMPOSE)" = "0" ]; then echo "$(COMPOSE_MISSING_MESSAGE)"; exit 1; fi
	@$(DOCKER_COMPOSE) logs > ./debug/docker.logs

docker-status: ## Show status of docker-compose services
	@if [ "$(HAS_DOCKER_COMPOSE)" = "0" ]; then echo "$(COMPOSE_MISSING_MESSAGE)"; exit 1; fi
	@$(DOCKER_COMPOSE) ps

# =============================================================================
# DOCKER BUILD & MANAGEMENT
# =============================================================================

docker-build: ## Build or rebuild images for the compose stack
	@echo -e "$(COLOR_GREEN)→ Building docker images$(COLOR_OFF)"
	@if [ "$(HAS_DOCKER_COMPOSE)" = "0" ]; then echo "$(COMPOSE_MISSING_MESSAGE)"; exit 1; fi
	@DOCKER_BUILDKIT=$(DOCKER_BUILDKIT) COMPOSE_DOCKER_CLI_BUILD=$(COMPOSE_DOCKER_CLI_BUILD) $(DOCKER_COMPOSE) build --parallel

# CI-optimized build targets
docker-build-ci: ## Build images with CI optimizations (GitHub Actions cache)
	@echo -e "$(COLOR_GREEN)→ Building docker images (CI optimized)$(COLOR_OFF)"
	@if [ "$(HAS_DOCKER_COMPOSE)" = "0" ]; then echo "$(COMPOSE_MISSING_MESSAGE)"; exit 1; fi
	@DOCKER_BUILDKIT=$(DOCKER_BUILDKIT) COMPOSE_DOCKER_CLI_BUILD=$(COMPOSE_DOCKER_CLI_BUILD) $(DOCKER_COMPOSE) build --parallel


docker-smoke-ci: ## Use CI compose profile for smoke tests
	@echo -e "$(COLOR_GREEN)→ Running Docker smoke tests (CI optimized)$(COLOR_OFF)"
	@if [ "$(HAS_DOCKER_COMPOSE)" = "0" ]; then echo "$(COMPOSE_MISSING_MESSAGE)"; exit 1; fi
	@DOCKER_BUILDKIT=$(DOCKER_BUILDKIT) COMPOSE_DOCKER_CLI_BUILD=$(COMPOSE_DOCKER_CLI_BUILD) $(DOCKER_COMPOSE) -f docker-compose.yml -f docker-compose.ci.yml config >/dev/null
	@$(DOCKER_COMPOSE) -f docker-compose.yml -f docker-compose.ci.yml config --services
	@DOCKER_BUILDKIT=$(DOCKER_BUILDKIT) COMPOSE_DOCKER_CLI_BUILD=$(COMPOSE_DOCKER_CLI_BUILD) $(DOCKER_COMPOSE) -f docker-compose.yml -f docker-compose.ci.yml build --pull --progress=plain

docker-build-nocache: ## Force rebuild all images without using cache
	@echo -e "$(COLOR_GREEN)→ Building docker images (no cache)$(COLOR_OFF)"
	@if [ "$(HAS_DOCKER_COMPOSE)" = "0" ]; then echo "$(COMPOSE_MISSING_MESSAGE)"; exit 1; fi
	@DOCKER_BUILDKIT=$(DOCKER_BUILDKIT) COMPOSE_DOCKER_CLI_BUILD=$(COMPOSE_DOCKER_CLI_BUILD) $(DOCKER_COMPOSE) build --no-cache --parallel

docker-build-service: ## Build a specific service (set SERVICE=name)
	@if [ "$(HAS_DOCKER_COMPOSE)" = "0" ]; then echo "$(COMPOSE_MISSING_MESSAGE)"; exit 1; fi
	@if [ -z "$(SERVICE)" ]; then \
		echo "Set SERVICE=<service-name> ($(RUNTIME_SERVICES))"; \
		exit 1; \
	fi
	@if ! echo "$(RUNTIME_SERVICES)" | grep -q "\b$(SERVICE)\b"; then \
		echo "Invalid service: $(SERVICE). Valid services: $(RUNTIME_SERVICES)"; \
		exit 1; \
	fi
	@echo -e "$(COLOR_GREEN)→ Building $(SERVICE) service$(COLOR_OFF)"
	@DOCKER_BUILDKIT=$(DOCKER_BUILDKIT) COMPOSE_DOCKER_CLI_BUILD=$(COMPOSE_DOCKER_CLI_BUILD) $(DOCKER_COMPOSE) build $(SERVICE)

# Base image build targets
base-images: base-images-python-base base-images-python-audio base-images-python-ml base-images-tools base-images-mcp-toolchain ## Build all base images

base-images-python-base: ## Build python-base image
	@echo -e "$(COLOR_GREEN)→ Building python-base image$(COLOR_OFF)"
	@docker buildx build --tag discord-voice-lab/python-base:latest --file services/base/Dockerfile.python-base --load .

base-images-python-audio: base-images-python-base ## Build python-audio image
	@echo -e "$(COLOR_GREEN)→ Building python-audio image$(COLOR_OFF)"
	@docker buildx build --tag discord-voice-lab/python-audio:latest --file services/base/Dockerfile.python-audio --load .

base-images-python-ml: base-images-python-base ## Build python-ml image
	@echo -e "$(COLOR_GREEN)→ Building python-ml image$(COLOR_OFF)"
	@docker buildx build --tag discord-voice-lab/python-ml:latest --file services/base/Dockerfile.python-ml --load .

base-images-tools: base-images-python-base ## Build tools image
	@echo -e "$(COLOR_GREEN)→ Building tools image$(COLOR_OFF)"
	@docker buildx build --tag discord-voice-lab/tools:latest --file services/base/Dockerfile.tools --load .

base-images-mcp-toolchain: base-images-python-base ## Build mcp-toolchain image
	@echo -e "$(COLOR_GREEN)→ Building mcp-toolchain image$(COLOR_OFF)"
	@docker buildx build --tag discord-voice-lab/mcp-toolchain:latest --file services/base/Dockerfile.mcp-toolchain --load .

docker-restart: ## Restart compose services (set SERVICE=name to limit scope)
	@echo -e "$(COLOR_BLUE)→ Restarting docker services$(COLOR_OFF)"
	@if [ "$(HAS_DOCKER_COMPOSE)" = "0" ]; then echo "$(COMPOSE_MISSING_MESSAGE)"; exit 1; fi
	@if [ -z "$(SERVICE)" ]; then \
	$(DOCKER_COMPOSE) restart; \
	else \
	$(DOCKER_COMPOSE) restart $(SERVICE); \
	fi

docker-shell: ## Open an interactive shell inside a running service (SERVICE=name)
	@if [ "$(HAS_DOCKER_COMPOSE)" = "0" ]; then echo "$(COMPOSE_MISSING_MESSAGE)"; exit 1; fi
	@if [ -z "$(SERVICE)" ]; then \
		echo "Set SERVICE=<service-name> ($(RUNTIME_SERVICES))"; \
		exit 1; \
	fi
	@if ! echo "$(RUNTIME_SERVICES)" | grep -q "\b$(SERVICE)\b"; then \
		echo "Invalid service: $(SERVICE). Valid services: $(RUNTIME_SERVICES)"; \
		exit 1; \
	fi
	@$(DOCKER_COMPOSE) exec $(SERVICE) /bin/bash

docker-config: ## Render the effective docker-compose configuration
	@if [ "$(HAS_DOCKER_COMPOSE)" = "0" ]; then echo "$(COMPOSE_MISSING_MESSAGE)"; exit 1; fi
	@$(DOCKER_COMPOSE) config

docker-smoke: ## Build images and validate docker-compose configuration for CI parity
	@if [ "$(HAS_DOCKER_COMPOSE)" = "0" ]; then echo "$(COMPOSE_MISSING_MESSAGE)"; exit 1; fi
	@echo -e "$(COLOR_GREEN)→ Validating docker-compose stack$(COLOR_OFF)"
	@DOCKER_BUILDKIT=$(DOCKER_BUILDKIT) COMPOSE_DOCKER_CLI_BUILD=$(COMPOSE_DOCKER_CLI_BUILD) $(DOCKER_COMPOSE) config >/dev/null
	@$(DOCKER_COMPOSE) config --services
	@DOCKER_BUILDKIT=$(DOCKER_BUILDKIT) COMPOSE_DOCKER_CLI_BUILD=$(COMPOSE_DOCKER_CLI_BUILD) $(DOCKER_COMPOSE) build --pull --progress=plain

docker-validate: ## Validate Dockerfiles with hadolint
	@command -v hadolint >/dev/null 2>&1 || { \
		echo "hadolint not found; install it (see https://github.com/hadolint/hadolint#install)." >&2; exit 1; }
	@echo -e "$(COLOR_CYAN)→ Validating Dockerfiles$(COLOR_OFF)"
	@hadolint $(DOCKERFILES)
	@echo -e "$(COLOR_GREEN)→ Dockerfile validation complete$(COLOR_OFF)"

docker-prune-cache: ## Clear BuildKit cache and unused Docker resources
	@echo -e "$(COLOR_YELLOW)→ Pruning Docker BuildKit cache$(COLOR_OFF)"
	@command -v docker >/dev/null 2>&1 || { echo "docker not found; skipping cache prune."; exit 0; }
	@docker buildx prune -f || true
	@echo -e "$(COLOR_GREEN)→ BuildKit cache pruned$(COLOR_OFF)"

# =============================================================================
# TESTING
# =============================================================================

test: test-unit test-component ## Run unit and component tests
<<<<<<< HEAD
=======

# CI-optimized testing targets
test-ci: test-unit test-component ## Run unit and component tests (CI optimized)
test-ci-fast: test-unit ## Run only unit tests (fastest CI option)
>>>>>>> 900c09d6



test-image: ## Build the test toolchain container image
	@command -v docker >/dev/null 2>&1 || { echo "docker not found; install Docker to build test container images." >&2; exit 1; }
	@docker build --tag $(TEST_IMAGE) -f $(TEST_DOCKERFILE) .


# Test categories
test-unit: test-image ## Run unit tests (fast, isolated)
	@echo -e "$(COLOR_CYAN)→ Running unit tests$(COLOR_OFF)"
	$(call run_docker_container,$(TEST_IMAGE),$(TEST_WORKDIR),pytest -m unit $(PYTEST_ARGS))

test-component: test-image ## Run component tests (with mocked external dependencies)
	@echo -e "$(COLOR_CYAN)→ Running component tests$(COLOR_OFF)"
	$(call run_docker_container,$(TEST_IMAGE),$(TEST_WORKDIR),pytest -m component $(PYTEST_ARGS))

test-integration: test-image ## Run integration tests (requires Docker Compose)
	@if [ "$(HAS_DOCKER_COMPOSE)" = "0" ]; then echo "$(COMPOSE_MISSING_MESSAGE)"; exit 1; fi
	@echo -e "$(COLOR_CYAN)→ Running integration tests$(COLOR_OFF)"
	@echo -e "$(COLOR_YELLOW)→ Starting Docker Compose services for integration tests$(COLOR_OFF)"
	@$(DOCKER_COMPOSE) up -d --build
	@echo -e "$(COLOR_YELLOW)→ Waiting for services to be ready$(COLOR_OFF)"
	@sleep 10
	@docker run --rm \
		-u $$(id -u):$$(id -g) \
		-e HOME=$(TEST_WORKDIR) \
		-e USER=$$(id -un 2>/dev/null || echo tester) \
		$(if $(strip $(PYTEST_ARGS)),-e PYTEST_ARGS="$(PYTEST_ARGS)",) \
		-v "$(CURDIR)":$(TEST_WORKDIR) \
		--network host \
		$(TEST_IMAGE) \
		pytest -m integration $(PYTEST_ARGS) || { \
			status=$$?; \
			echo -e "$(COLOR_YELLOW)→ Stopping Docker Compose services$(COLOR_OFF)"; \
			$(DOCKER_COMPOSE) down; \
			exit $$status; \
		}
	@echo -e "$(COLOR_YELLOW)→ Stopping Docker Compose services$(COLOR_OFF)"
	@$(DOCKER_COMPOSE) down

test-e2e: test-image ## Run end-to-end tests (manual trigger only)
	@echo -e "$(COLOR_RED)→ Running end-to-end tests (requires real Discord API)$(COLOR_OFF)"
	@echo -e "$(COLOR_YELLOW)→ WARNING: This will make real API calls and may incur costs$(COLOR_OFF)"
	@read -p "Are you sure you want to continue? [y/N] " -n 1 -r; \
	echo; \
	if [[ $$REPLY =~ ^[Yy]$$ ]]; then \
		docker run --rm \
			-u $$(id -u):$$(id -g) \
			-e HOME=$(TEST_WORKDIR) \
			-e USER=$$(id -un 2>/dev/null || echo tester) \
			$(if $(strip $(PYTEST_ARGS)),-e PYTEST_ARGS="$(PYTEST_ARGS)",) \
			-v "$(CURDIR)":$(TEST_WORKDIR) \
			$(TEST_IMAGE) \
			pytest -m e2e $(PYTEST_ARGS); \
	else \
		echo -e "$(COLOR_YELLOW)→ E2E tests cancelled$(COLOR_OFF)"; \
		exit 0; \
	fi

# Test utilities
test-coverage: test-image ## Generate coverage report
	@echo -e "$(COLOR_CYAN)→ Running tests with coverage$(COLOR_OFF)"
	$(call run_docker_container,$(TEST_IMAGE),$(TEST_WORKDIR),pytest --cov=services --cov-report=html:htmlcov --cov-report=xml:coverage.xml $(PYTEST_ARGS))
	@echo -e "$(COLOR_GREEN)→ Coverage report generated in htmlcov/index.html$(COLOR_OFF)"

test-watch: test-image ## Run tests in watch mode (requires pytest-watch)
	@echo -e "$(COLOR_CYAN)→ Running tests in watch mode$(COLOR_OFF)"
	@docker run --rm -it \
		-u $$(id -u):$$(id -g) \
		-e HOME=$(TEST_WORKDIR) \
		-e USER=$$(id -un 2>/dev/null || echo tester) \
		$(if $(strip $(PYTEST_ARGS)),-e PYTEST_ARGS="$(PYTEST_ARGS)",) \
		-v "$(CURDIR)":$(TEST_WORKDIR) \
		$(TEST_IMAGE) \
		ptw --runner "pytest -xvs" $(PYTEST_ARGS)

test-debug: test-image ## Run tests in debug mode with verbose output
	@echo -e "$(COLOR_CYAN)→ Running tests in debug mode$(COLOR_OFF)"
	$(call run_docker_container,$(TEST_IMAGE),$(TEST_WORKDIR),pytest -xvs --tb=long --capture=no $(PYTEST_ARGS))

test-specific: test-image ## Run specific tests (use PYTEST_ARGS="-k pattern")
	@if [ -z "$(PYTEST_ARGS)" ]; then \
		echo -e "$(COLOR_RED)→ Error: PYTEST_ARGS must be specified for test-specific$(COLOR_OFF)"; \
		echo -e "$(COLOR_YELLOW)→ Example: make test-specific PYTEST_ARGS='-k test_audio'$(COLOR_OFF)"; \
		exit 1; \
	fi
	@echo -e "$(COLOR_CYAN)→ Running specific tests: $(PYTEST_ARGS)$(COLOR_OFF)"
	$(call run_docker_container,$(TEST_IMAGE),$(TEST_WORKDIR),pytest -xvs $(PYTEST_ARGS))

# =============================================================================
# LINTING & CODE QUALITY
# =============================================================================

lint: lint-parallel ## Run all linters
<<<<<<< HEAD
=======

# CI-optimized linting targets
lint-ci: lint-parallel ## Run all linters (CI optimized)
>>>>>>> 900c09d6

lint-parallel: lint-image ## Run all linters in parallel with aggregated output
	@command -v docker >/dev/null 2>&1 || { echo "docker not found; install Docker." >&2; exit 1; }
	@docker run --rm \
		-u $$(id -u):$$(id -g) \
		-e HOME=$(LINT_WORKDIR) \
		-e USER=$$(id -un 2>/dev/null || echo lint) \
		-v "$(CURDIR)":$(LINT_WORKDIR) \
		$(LINT_IMAGE)



# Docker-based linting

lint-image: ## Build the lint toolchain container image
	@command -v docker >/dev/null 2>&1 || { echo "docker not found; install Docker to build lint container images." >&2; exit 1; }
	@docker build --tag $(LINT_IMAGE) -f $(LINT_DOCKERFILE) .

# Local linting tools
lint-python: ## Python formatting and linting (black, isort, ruff)
	@echo "→ Checking Python code formatting with black..."
	@command -v black >/dev/null 2>&1 || { echo "black not found" >&2; exit 1; }
	@black --check $(PYTHON_SOURCES)
	@echo "→ Checking Python import sorting with isort..."
	@command -v isort >/dev/null 2>&1 || { echo "isort not found" >&2; exit 1; }
	@isort --check-only $(PYTHON_SOURCES)
	@echo "→ Running Python linting with ruff..."
	@command -v ruff >/dev/null 2>&1 || { echo "ruff not found" >&2; exit 1; }
	@ruff check $(PYTHON_SOURCES)
	@echo "✓ Python linting passed"

lint-mypy: ## Type checking with mypy
	@echo "→ Running type checking with mypy..."
	@command -v mypy >/dev/null 2>&1 || { echo "mypy not found" >&2; exit 1; }
	@mypy $(MYPY_PATHS)
	@echo "✓ Type checking passed"

lint-yaml: ## Lint all YAML files
	@echo "→ Linting YAML files..."
	@command -v yamllint >/dev/null 2>&1 || { echo "yamllint not found" >&2; exit 1; }
	@yamllint -c .yamllint $(YAML_FILES)
	@echo "✓ YAML linting passed"

lint-dockerfiles: ## Lint all Dockerfiles
	@echo "→ Linting Dockerfiles..."
	@command -v hadolint >/dev/null 2>&1 || { echo "hadolint not found" >&2; exit 1; }
	@for dockerfile in $(DOCKERFILES); do \
		echo "  Checking $$dockerfile"; \
		hadolint --config .hadolint.yaml $$dockerfile || exit 1; \
	done
	@echo "✓ Dockerfile linting passed"

lint-makefile: ## Lint Makefile
	@echo "→ Linting Makefile..."
	@command -v checkmake >/dev/null 2>&1 || { echo "checkmake not found" >&2; exit 1; }
	@checkmake --config .checkmake.yaml Makefile
	@echo "✓ Makefile linting passed"

lint-markdown: ## Lint Markdown files
	@echo "→ Linting Markdown files..."
	@command -v markdownlint >/dev/null 2>&1 || { echo "markdownlint not found" >&2; exit 1; }
	@markdownlint --config .markdownlint.yaml $(MARKDOWN_FILES)
	@echo "✓ Markdown linting passed"

# Code formatting
lint-fix: lint-image ## Format sources using the lint container toolchain
	@command -v docker >/dev/null 2>&1 || { echo "docker not found; install Docker to run containerized linting." >&2; exit 1; }
	@docker run --rm \
		-u $$(id -u):$$(id -g) \
		-e HOME=$(LINT_WORKDIR) \
		-e USER=$$(id -un 2>/dev/null || echo lint) \
		-v "$(CURDIR)":$(LINT_WORKDIR) \
		$(LINT_IMAGE) \
		bash -c "black $(PYTHON_SOURCES) && isort $(PYTHON_SOURCES) && ruff check --fix $(PYTHON_SOURCES) && yamllint $(YAML_FILES) && markdownlint --fix $(MARKDOWN_FILES)"

# =============================================================================
# SECURITY & QUALITY GATES
# =============================================================================

security: security-image ## Run security scanning with pip-audit
	@echo -e "$(COLOR_CYAN)→ Running security scan$(COLOR_OFF)"
	$(call run_docker_container,$(SECURITY_IMAGE),$(SECURITY_WORKDIR),)

security-image: ## Build the security scanning container image
	@command -v docker >/dev/null 2>&1 || { echo "docker not found; install Docker to build security container images." >&2; exit 1; }
	@docker build --pull --tag $(SECURITY_IMAGE) -f $(SECURITY_DOCKERFILE) .

security-clean: ## Clean security scan artifacts
	@echo "→ Cleaning security scan artifacts"
	@rm -rf security-reports
	@echo "✓ Security artifacts cleaned"

security-reports: ## Show security scan report summary
	@if [ -d "security-reports" ]; then \
		echo "→ Security scan reports:"; \
		for report in security-reports/*.json; do \
			if [ -f "$$report" ]; then \
				service=$$(basename "$$report" -requirements.json); \
				vulns=$$(jq '.vulnerabilities | length' "$$report" 2>/dev/null || echo "0"); \
				echo "  $$service: $$vulns vulnerabilities"; \
			fi; \
		done; \
	else \
		echo "→ No security reports found. Run 'make security' first."; \
	fi

# =============================================================================
# CLEANUP & MAINTENANCE
# =============================================================================

clean: ## Remove logs, cached audio artifacts, and debug files
	@echo -e "$(COLOR_BLUE)→ Cleaning...$(COLOR_OFF)"; \
	if [ -d "logs" ]; then echo "Removing logs in ./logs"; rm -rf logs/* || true; fi; \
	if [ -d ".wavs" ]; then echo "Removing saved wavs/sidecars in ./.wavs"; rm -rf .wavs/* || true; fi; \
	if [ -d "debug" ]; then echo "Removing debug files in ./debug"; rm -rf debug/* || true; fi; \
	if [ -d "services" ]; then echo "Removing __pycache__ directories under ./services"; find services -type d -name "__pycache__" -prune -print -exec rm -rf {} + || true; fi

docker-clean: ## Bring down compose stack and prune unused docker resources
	@echo -e "$(COLOR_RED)→ Cleaning Docker: compose down, prune images/containers/volumes/networks$(COLOR_OFF)"
	@if [ "$(HAS_DOCKER_COMPOSE)" = "0" ]; then \
		echo "$(COMPOSE_MISSING_MESSAGE) Skipping compose down."; \
	else \
		$(DOCKER_COMPOSE) down --rmi all -v --remove-orphans || true; \
	fi
	@command -v docker >/dev/null 2>&1 || { echo "docker not found; skipping docker prune steps."; exit 0; }
	@echo "Pruning stopped containers..."
	@docker container prune -f || true
	@echo "Pruning unused images (this will remove dangling and unused images)..."
	@docker image prune -a -f || true
	@echo "Pruning unused volumes..."
	@docker volume prune -f || true
	@echo "Pruning unused networks..."
	@docker network prune -f || true

# =============================================================================
# CI SETUP & DEPENDENCIES
# =============================================================================


# =============================================================================
# DOCUMENTATION & UTILITIES
# =============================================================================

docs-verify: ## Validate documentation last-updated metadata and indexes
	@./scripts/verify_last_updated.py $(ARGS)

# Token management
rotate-tokens: ## Rotate AUTH_TOKEN values across all environment files
	@echo -e "$(COLOR_CYAN)→ Rotating AUTH_TOKEN values$(COLOR_OFF)"
	@./scripts/rotate_auth_tokens.py

rotate-tokens-dry-run: ## Show what token rotation would change without modifying files
	@echo -e "$(COLOR_CYAN)→ Dry run: AUTH_TOKEN rotation preview$(COLOR_OFF)"
	@./scripts/rotate_auth_tokens.py --dry-run

validate-tokens: ## Validate AUTH_TOKEN consistency across environment files
	@echo -e "$(COLOR_CYAN)→ Validating AUTH_TOKEN consistency$(COLOR_OFF)"
	@./scripts/rotate_auth_tokens.py --validate-only

# Model management
models-download: ## Download required models to ./services/models/ subdirectories
	@echo -e "$(COLOR_GREEN)→ Downloading models to ./services/models/$(COLOR_OFF)"
	@mkdir -p ./services/models/llm ./services/models/tts ./services/models/stt
	@echo "Downloading LLM model (llama-2-7b.Q4_K_M.gguf)..."
	@if [ ! -f "./services/models/llm/llama-2-7b.Q4_K_M.gguf" ]; then \
		wget -O ./services/models/llm/llama-2-7b.Q4_K_M.gguf \
		"https://huggingface.co/TheBloke/Llama-2-7B-GGUF/resolve/main/llama-2-7b.Q4_K_M.gguf" || \
		echo "Failed to download LLM model. You may need to download it manually."; \
	else \
		echo "LLM model already exists, skipping download."; \
	fi
	@echo "Downloading TTS model (en_US-amy-medium)..."
	@if [ ! -f "./services/models/tts/en_US-amy-medium.onnx" ]; then \
		wget -O ./services/models/tts/en_US-amy-medium.onnx \
		"https://huggingface.co/rhasspy/piper-voices/resolve/v1.0.0/en/en_US/amy/medium/en_US-amy-medium.onnx" || \
		echo "Failed to download TTS model. You may need to download it manually."; \
	else \
		echo "TTS model already exists, skipping download."; \
	fi
	@if [ ! -f "./services/models/tts/en_US-amy-medium.onnx.json" ]; then \
		wget -O ./services/models/tts/en_US-amy-medium.onnx.json \
		"https://huggingface.co/rhasspy/piper-voices/resolve/v1.0.0/en/en_US/amy/medium/en_US-amy-medium.onnx.json" || \
		echo "Failed to download TTS model config. You may need to download it manually."; \
	else \
		echo "TTS model config already exists, skipping download."; \
	fi
	@echo "Downloading STT model (faster-whisper medium.en)..."
	@if [ ! -d "./services/models/stt/medium.en" ]; then \
		mkdir -p ./services/models/stt/medium.en; \
		wget -O ./services/models/stt/medium.en/config.json \
		"https://huggingface.co/Systran/faster-whisper-medium.en/resolve/main/config.json" || \
		echo "Failed to download STT model config."; \
		wget -O ./services/models/stt/medium.en/model.bin \
		"https://huggingface.co/Systran/faster-whisper-medium.en/resolve/main/model.bin" || \
		echo "Failed to download STT model weights."; \
		wget -O ./services/models/stt/medium.en/tokenizer.json \
		"https://huggingface.co/Systran/faster-whisper-medium.en/resolve/main/tokenizer.json" || \
		echo "Failed to download STT tokenizer."; \
		wget -O ./services/models/stt/medium.en/vocabulary.txt \
		"https://huggingface.co/Systran/faster-whisper-medium.en/resolve/main/vocabulary.txt" || \
		echo "Failed to download STT vocabulary."; \
	else \
		echo "STT model already exists, skipping download."; \
	fi
	@echo -e "$(COLOR_GREEN)→ Model download complete$(COLOR_OFF)"
	@echo "Models downloaded to:"
	@echo "  - LLM: ./services/models/llm/llama-2-7b.Q4_K_M.gguf"
	@echo "  - TTS: ./services/models/tts/en_US-amy-medium.onnx"
	@echo "  - TTS: ./services/models/tts/en_US-amy-medium.onnx.json"
	@echo "  - STT: ./services/models/stt/medium.en/"

models-clean: ## Remove downloaded models from ./services/models/
	@echo -e "$(COLOR_RED)→ Cleaning downloaded models$(COLOR_OFF)"
	@if [ -d "./services/models" ]; then \
		echo "Removing models from ./services/models/"; \
		rm -rf ./services/models/* || true; \
		echo "Models cleaned."; \
	else \
		echo "No models directory found."; \
	fi

# =============================================================================
# EVALUATION
# =============================================================================

.PHONY: eval-stt eval-stt-all clean-eval

eval-stt: ## Evaluate a single provider on specified phrase files (PROVIDER=stt PHRASES=path1 path2)
	@echo -e "$(COLOR_CYAN)→ Evaluating STT provider $(PROVIDER) on $(PHRASES)$(COLOR_OFF)"; \
	PYTHONPATH=$(CURDIR)$${PYTHONPATH:+:$$PYTHONPATH} \
	python3 scripts/eval_stt.py --provider "$${PROVIDER:-stt}" --phrases $(PHRASES)

eval-wake: ## Evaluate wake phrases with default provider
	@$(MAKE) eval-stt PROVIDER=$${PROVIDER:-stt} PHRASES="tests/fixtures/phrases/en/wake.txt"

eval-stt-all: ## Evaluate across all configured providers
	@set -e; \
	providers="stt"; \
	for p in $$providers; do \
		echo -e "$(COLOR_CYAN)→ Provider: $$p$(COLOR_OFF)"; \
		$(MAKE) eval-stt PROVIDER=$$p PHRASES="tests/fixtures/phrases/en/wake.txt tests/fixtures/phrases/en/core.txt" || echo "Skipped $$p"; \
	done

clean-eval: ## Remove eval outputs and generated audio
	@echo -e "$(COLOR_BLUE)→ Cleaning evaluation artifacts$(COLOR_OFF)"; \
	rm -rf .artifacts/eval_wavs || true; \
	rm -rf debug/eval || true<|MERGE_RESOLUTION|>--- conflicted
+++ resolved
@@ -9,12 +9,8 @@
 # Docker Management
 .PHONY: docker-build docker-build-nocache docker-build-service docker-restart docker-shell docker-config docker-smoke docker-validate docker-prune-cache docker-clean
 
-<<<<<<< HEAD
-=======
 # Base Image Management
 .PHONY: base-images base-images-python-base base-images-python-audio base-images-python-ml base-images-tools base-images-mcp-toolchain
-
->>>>>>> 900c09d6
 # Testing (Docker-based)
 .PHONY: test test-unit test-component test-integration test-e2e test-coverage test-watch test-debug test-specific test-image
 
@@ -283,13 +279,10 @@
 # =============================================================================
 
 test: test-unit test-component ## Run unit and component tests
-<<<<<<< HEAD
-=======
 
 # CI-optimized testing targets
 test-ci: test-unit test-component ## Run unit and component tests (CI optimized)
 test-ci-fast: test-unit ## Run only unit tests (fastest CI option)
->>>>>>> 900c09d6
 
 
 
@@ -385,12 +378,9 @@
 # =============================================================================
 
 lint: lint-parallel ## Run all linters
-<<<<<<< HEAD
-=======
 
 # CI-optimized linting targets
 lint-ci: lint-parallel ## Run all linters (CI optimized)
->>>>>>> 900c09d6
 
 lint-parallel: lint-image ## Run all linters in parallel with aggregated output
 	@command -v docker >/dev/null 2>&1 || { echo "docker not found; install Docker." >&2; exit 1; }
