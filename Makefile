--- conflicted
+++ resolved
@@ -43,11 +43,7 @@
 COMPOSE_DOCKER_CLI_BUILD ?= 1
 
 PYTHON_SOURCES := services
-<<<<<<< HEAD
-DOCKERFILES := services/discord/Dockerfile services/stt/Dockerfile services/llm/Dockerfile services/tts/Dockerfile services/livekit/Dockerfile
-=======
 DOCKERFILES := services/discord/Dockerfile services/stt/Dockerfile services/llm/Dockerfile services/orchestrator/Dockerfile
->>>>>>> df99c951
 MARKDOWN_FILES := README.md AGENTS.md $(shell find docs -type f -name '*.md' -print | tr '\n' ' ')
 MOBILE_SOURCES := mobile-app/src
 MOBILE_FILES := $(shell find mobile-app -name '*.ts' -o -name '*.tsx' -o -name '*.js' -o -name '*.jsx' | grep -v node_modules | tr '\n' ' ')
