[build-system]
requires = ["setuptools>=61.0", "wheel"]
build-backend = "setuptools.build_meta"

[tool.black]
line-length = 88
target-version = ['py311']
include = '\.pyi?$'
extend-exclude = '''
/(
  # directories
  \.eggs
  | \.git
  | \.hg
  | \.mypy_cache
  | \.tox
  | \.venv
  | build
  | dist
)/
'''

[tool.isort]
profile = "black"
multi_line_output = 3
line_length = 88
include_trailing_comma = true
force_grid_wrap = 0
use_parentheses = true
ensure_newline_before_comments = true
skip_glob = ["**/.venv/**", "**/build/**", "**/dist/**"]

[tool.ruff]
target-version = "py311"
line-length = 88

[tool.ruff.lint]
select = [
    "E",   # pycodestyle errors
    "W",   # pycodestyle warnings
    "F",   # pyflakes
    "B",   # flake8-bugbear
    "C4",  # flake8-comprehensions
    "UP",  # pyupgrade
    "N",   # pep8-naming
    "S",   # flake8-bandit
    "RET", # flake8-return
    "SIM", # flake8-simplify
]
ignore = [
    "E501",  # line too long, handled by black
    "B008",  # do not perform function calls in argument defaults
    "C901",  # too complex
    "B904",  # within an except clause, raise exceptions with raise ... from err
    "UP038", # use X | Y in isinstance call instead of (X, Y)
    "S101",  # use of assert (common in tests)
    "S104",  # hardcoded bind all interfaces (common in Docker)
    "S311",  # random usage for jitter in retry logic (non-cryptographic)
    "S603",  # subprocess call (common in Docker)
    "S607",  # starting a process with a partial executable path
    "RET504", # unnecessary assignment before return
    "RET505", # unnecessary else after return
    "SIM108", # use ternary operator (sometimes less readable)
]

[tool.ruff.lint.per-file-ignores]
"__init__.py" = ["F401"]  # unused imports in __init__.py

[tool.ruff.lint.isort]
known-first-party = ["services"]
force-single-line = false
force-sort-within-sections = true

[tool.mypy]
python_version = "3.11"
warn_return_any = true
warn_unused_configs = true
follow_imports = "skip"
disallow_untyped_defs = true
disallow_incomplete_defs = true
check_untyped_defs = true
disallow_untyped_decorators = true
no_implicit_optional = true
warn_redundant_casts = true
warn_unused_ignores = true
warn_no_return = true
warn_unreachable = true
strict_equality = true
disallow_any_generics = true
disallow_any_unimported = false  # Allow external imports to be Any
disallow_any_expr = false  # Too strict for practical use
# Ignore all external imports - focus on our code only
ignore_missing_imports = true

[[tool.mypy.overrides]]
module = [
    "services.tests.*",
    "services.*.tests.*",
    "services.*.conftest",
    "services.tests.conftest",
    "services.tests.mocks.*",
    "services.common.test_config",
    "services.common.config_examples",
    "services.common.tests.*",
    "services.orchestrator.tests.*",
    "services.common.tests.conftest",
    "services.orchestrator.tests.conftest",
    "services.tests.conftest",
    "services.tests.mocks.discord_client",
]
# Only test files and examples get lenient treatment
disallow_untyped_defs = false
disallow_incomplete_defs = false
disallow_untyped_decorators = false
warn_return_any = false
warn_no_return = false
warn_unreachable = false
strict_equality = false
<<<<<<< HEAD
disallow_any_generics = false
=======
>>>>>>> 644e2d1c

[tool.pytest.ini_options]
# Test discovery
testpaths = ["services"]
python_files = ["test_*.py", "*_test.py"]
python_classes = ["Test*"]
python_functions = ["test_*"]

# Test execution options
addopts = [
    "--strict-markers",
    "--strict-config",
    "--cov=services",
    "--cov-report=term-missing",
    "--cov-report=html:htmlcov",
    "--cov-report=xml:coverage.xml",
    "--cov-fail-under=25",
    "--junitxml=junit.xml",
    "-ra",
    "--tb=short",
    "--maxfail=10",
]

# Asyncio configuration
asyncio_default_fixture_loop_scope = "function"

# Markers for test categorization
markers = [
    "unit: Unit tests (fast, isolated, no external dependencies)",
    "component: Component tests (with mocked external dependencies)",
    "integration: Integration tests (require Docker Compose)",
    "e2e: End-to-end tests (manual trigger only)",
    "slow: Slow tests (>1 second execution time)",
    "external: Tests requiring external services or network access",
    "audio: Tests involving audio processing",
    "discord: Tests involving Discord API",
    "stt: Tests involving speech-to-text",
    "tts: Tests involving text-to-speech",
    "llm: Tests involving language model",
    "orchestrator: Tests involving orchestration logic",
]

# Warnings configuration
filterwarnings = [
    "ignore::DeprecationWarning",
    "ignore::PendingDeprecationWarning",
    "ignore::UserWarning:librosa",
    "ignore::UserWarning:soundfile",
    "ignore::FutureWarning:numpy",
    "ignore::RuntimeWarning:numpy",
]


# Minimum version requirements
minversion = "8.0"
<|MERGE_RESOLUTION|>--- conflicted
+++ resolved
@@ -116,10 +116,7 @@
 warn_no_return = false
 warn_unreachable = false
 strict_equality = false
-<<<<<<< HEAD
 disallow_any_generics = false
-=======
->>>>>>> 644e2d1c
 
 [tool.pytest.ini_options]
 # Test discovery
@@ -175,3 +172,58 @@
 
 # Minimum version requirements
 minversion = "8.0"
+
+[tool.pytest.ini_options]
+# Test discovery
+testpaths = ["services"]
+python_files = ["test_*.py", "*_test.py"]
+python_classes = ["Test*"]
+python_functions = ["test_*"]
+
+# Test execution options
+addopts = [
+    "--strict-markers",
+    "--strict-config",
+    "--cov=services",
+    "--cov-report=term-missing",
+    "--cov-report=html:htmlcov",
+    "--cov-report=xml:coverage.xml",
+    "--cov-fail-under=25",
+    "--junitxml=junit.xml",
+    "-ra",
+    "--tb=short",
+    "--maxfail=10",
+]
+
+# Asyncio configuration
+asyncio_default_fixture_loop_scope = "function"
+
+# Markers for test categorization
+markers = [
+    "unit: Unit tests (fast, isolated, no external dependencies)",
+    "component: Component tests (with mocked external dependencies)",
+    "integration: Integration tests (require Docker Compose)",
+    "e2e: End-to-end tests (manual trigger only)",
+    "slow: Slow tests (>1 second execution time)",
+    "external: Tests requiring external services or network access",
+    "audio: Tests involving audio processing",
+    "discord: Tests involving Discord API",
+    "stt: Tests involving speech-to-text",
+    "tts: Tests involving text-to-speech",
+    "llm: Tests involving language model",
+    "orchestrator: Tests involving orchestration logic",
+]
+
+# Warnings configuration
+filterwarnings = [
+    "ignore::DeprecationWarning",
+    "ignore::PendingDeprecationWarning",
+    "ignore::UserWarning:librosa",
+    "ignore::UserWarning:soundfile",
+    "ignore::FutureWarning:numpy",
+    "ignore::RuntimeWarning:numpy",
+]
+
+
+# Minimum version requirements
+minversion = "8.0"
