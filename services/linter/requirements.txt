# Include dev tools
<<<<<<< HEAD
-r ../../requirements-dev.txt

# Project dependencies needed for type checking
-r ../../requirements-base.txt
=======
-r ../requirements-dev.txt

# Project dependencies needed for type checking
-r ../requirements-base.txt
>>>>>>> 900c09d6
<|MERGE_RESOLUTION|>--- conflicted
+++ resolved
@@ -1,12 +1,5 @@
 # Include dev tools
-<<<<<<< HEAD
--r ../../requirements-dev.txt
-
-# Project dependencies needed for type checking
--r ../../requirements-base.txt
-=======
 -r ../requirements-dev.txt
 
 # Project dependencies needed for type checking
--r ../requirements-base.txt
->>>>>>> 900c09d6
+-r ../requirements-base.txt