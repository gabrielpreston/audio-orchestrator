--- conflicted
+++ resolved
@@ -1,53 +1,5 @@
-<<<<<<< HEAD
-FROM python:3.11-slim
-
-SHELL ["/bin/bash", "-o", "pipefail", "-c"]
-
-ENV DEBIAN_FRONTEND=noninteractive \
-    PIP_NO_CACHE_DIR=1 \
-    GO_VERSION=1.25.2 \
-    PATH="/usr/local/go/bin:${PATH}" \
-    GOBIN=/usr/local/bin
-
-RUN apt-get update && \
-    apt-get install -y --no-install-recommends \
-        ca-certificates=* \
-        curl=* \
-        git=* \
-        gnupg=* \
-        make=* \
-        nodejs=* \
-        npm=* && \
-    rm -rf /var/lib/apt/lists/*
-
-RUN curl -fsSL "https://go.dev/dl/go${GO_VERSION}.linux-amd64.tar.gz" \
-    | tar -C /usr/local -xz
-
-# Copy all requirements files needed for linting and install
-COPY requirements-base.txt /workspace/requirements-base.txt
-COPY requirements-dev.txt /workspace/requirements-dev.txt
-COPY services/linter/requirements.txt /workspace/services/linter/requirements.txt
-RUN python -m pip install --upgrade pip==24.0 && \
-    pip install -r /workspace/services/linter/requirements.txt
-
-# Pin markdownlint version
-RUN npm install -g markdownlint-cli@0.39.0
-
-# Pin hadolint version
-RUN curl -sSL https://github.com/hadolint/hadolint/releases/download/v2.12.0/hadolint-Linux-x86_64 \
-    -o /usr/local/bin/hadolint && \
-    chmod +x /usr/local/bin/hadolint
-
-# Pin checkmake version
-RUN go install github.com/checkmake/checkmake/cmd/checkmake@latest
-
-COPY services/linter/run-lint.sh /usr/local/bin/run-lint.sh
-COPY services/linter/run-lint-parallel.sh /usr/local/bin/run-lint-parallel.sh
-RUN chmod +x /usr/local/bin/run-lint.sh /usr/local/bin/run-lint-parallel.sh
-=======
 # Use shared tools base image
 FROM discord-voice-lab/tools:latest
->>>>>>> 900c09d6
 
 WORKDIR /workspace
 
