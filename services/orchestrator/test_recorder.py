"""Test phrase recorder module for the orchestrator service."""

import json
import uuid
from datetime import datetime
from pathlib import Path
from typing import Any

import ffmpeg
from pydub import AudioSegment

from services.common.logging import get_logger

logger = get_logger(__name__, service_name="orchestrator")


class RecorderManager:
    """Manages test phrase recordings and conversions."""

    def __init__(
        self,
        recordings_dir: str = "/app/recordings",
        max_file_size: int = 10 * 1024 * 1024,
    ):
        """
        Initialize the test recorder manager.

        Args:
            recordings_dir: Directory to store recordings
            max_file_size: Maximum file size in bytes (default: 10MB)
        """
        self.recordings_dir = Path(recordings_dir)
        self.recordings_dir.mkdir(parents=True, exist_ok=True)
        self.max_file_size = max_file_size
<<<<<<< HEAD
        self.recordings: Dict[str, Dict[str, Any]] = {}
=======
        self.recordings: dict[str, dict[str, Any]] = {}
>>>>>>> 7aa19e6f

        # Load existing recordings
        self._load_recordings()

    def _load_recordings(self) -> None:
        """Load existing recordings from the recordings directory."""
        metadata_file = self.recordings_dir / "recordings_metadata.json"
        if metadata_file.exists():
            try:
<<<<<<< HEAD
                with open(metadata_file, "r") as f:
=======
                with open(metadata_file) as f:
>>>>>>> 7aa19e6f
                    self.recordings = json.load(f)
                logger.info(
                    "test_recorder.loaded_existing_recordings",
                    count=len(self.recordings),
                )
            except Exception as e:
                logger.error("test_recorder.failed_to_load_metadata", error=str(e))
                self.recordings = {}

    def _save_recordings(self) -> None:
        """Save recordings metadata to disk."""
        metadata_file = self.recordings_dir / "recordings_metadata.json"
        try:
            with open(metadata_file, "w") as f:
                json.dump(self.recordings, f, indent=2)
        except Exception as e:
            logger.error("test_recorder.failed_to_save_metadata", error=str(e))

    def add_phrase(self, text: str, category: str) -> dict[str, Any]:
        """
        Add a new test phrase.

        Args:
            text: The phrase text
            category: Category of the phrase (wake, core, edge, noise)

        Returns:
            Dictionary with phrase information
        """
        phrase_id = str(uuid.uuid4())
        phrase = {
            "id": phrase_id,
            "text": text,
            "category": category,
            "timestamp": datetime.utcnow().isoformat(),
            "audio_file": None,
            "audio_size": 0,
            "audio_duration": 0.0,
        }

        self.recordings[phrase_id] = phrase
        self._save_recordings()

        logger.info(
            "test_recorder.phrase_added",
            phrase_id=phrase_id,
            text=text,
            category=category,
        )
        return phrase

    def save_audio(
        self, phrase_id: str, audio_data: bytes, audio_format: str = "webm"
<<<<<<< HEAD
    ) -> Dict[str, Any]:
=======
    ) -> dict[str, Any]:
>>>>>>> 7aa19e6f
        """
        Save audio data for a phrase.

        Args:
            phrase_id: ID of the phrase
            audio_data: Raw audio data
            audio_format: Audio format (webm, wav, etc.)

        Returns:
            Dictionary with save result
        """
        if phrase_id not in self.recordings:
            raise ValueError(f"Phrase {phrase_id} not found")

        if len(audio_data) > self.max_file_size:
            raise ValueError(
                f"Audio file too large: {len(audio_data)} bytes (max: {self.max_file_size})"
            )

        # Create filename
        safe_text = "".join(
            c
            for c in self.recordings[phrase_id]["text"]
            if c.isalnum() or c in (" ", "-", "_")
        ).rstrip()
        safe_text = safe_text.replace(" ", "_")[:30]
        filename = f"{self.recordings[phrase_id]['category']}_{phrase_id}_{safe_text}.{audio_format}"
        audio_file_path = self.recordings_dir / filename

        # Save audio file
        with open(audio_file_path, "wb") as f:
            f.write(audio_data)

        # Get audio duration
        duration = 0.0
        try:
            if audio_format == "webm":
                # Use ffmpeg to get duration
                probe = ffmpeg.probe(str(audio_file_path))
                duration = float(probe["streams"][0]["duration"])
            elif audio_format == "wav":
                # Use pydub for WAV files
                audio = AudioSegment.from_wav(str(audio_file_path))
                duration = len(audio) / 1000.0  # Convert to seconds
        except Exception as e:
            logger.warning("test_recorder.failed_to_get_duration", error=str(e))

        # Update phrase record
        self.recordings[phrase_id].update(
            {
                "audio_file": str(audio_file_path),
                "audio_size": len(audio_data),
                "audio_duration": duration,
                "audio_format": audio_format,
            }
        )

        self._save_recordings()

        logger.info(
            "test_recorder.audio_saved",
            phrase_id=phrase_id,
            filename=filename,
            size=len(audio_data),
            duration=duration,
        )

        return {
            "phrase_id": phrase_id,
            "filename": filename,
            "size": len(audio_data),
            "duration": duration,
        }

    def convert_to_wav(
        self, phrase_id: str, sample_rate: int = 48000
<<<<<<< HEAD
    ) -> Dict[str, Any]:
=======
    ) -> dict[str, Any]:
>>>>>>> 7aa19e6f
        """
        Convert phrase audio to WAV format.

        Args:
            phrase_id: ID of the phrase
            sample_rate: Target sample rate

        Returns:
            Dictionary with conversion result
        """
        if phrase_id not in self.recordings:
            raise ValueError(f"Phrase {phrase_id} not found")

        phrase = self.recordings[phrase_id]
        if not phrase.get("audio_file"):
            raise ValueError(f"No audio file for phrase {phrase_id}")

        input_file = Path(phrase["audio_file"])
        if not input_file.exists():
            raise ValueError(f"Audio file not found: {input_file}")

        # Create output filename
        output_filename = input_file.stem + "_converted.wav"
        output_file = self.recordings_dir / output_filename

        try:
            # Convert using ffmpeg
            (
                ffmpeg.input(str(input_file))
                .output(
                    str(output_file),
                    acodec="pcm_s16le",  # 16-bit PCM
                    ac=1,  # Mono channel
                    ar=sample_rate,  # Sample rate
                    af="aresample=resampler=soxr",  # High-quality resampling
                )
                .overwrite_output()
                .run(quiet=True)
            )

            # Get converted file info
            converted_size = output_file.stat().st_size

            # Update phrase record
            phrase["converted_file"] = str(output_file)
            phrase["converted_size"] = converted_size
            phrase["converted_sample_rate"] = sample_rate

            self._save_recordings()

            logger.info(
                "test_recorder.audio_converted",
                phrase_id=phrase_id,
                output_file=output_filename,
                sample_rate=sample_rate,
                size=converted_size,
            )

            return {
                "phrase_id": phrase_id,
                "output_file": str(output_file),
                "filename": output_filename,
                "sample_rate": sample_rate,
                "size": converted_size,
            }

        except ffmpeg.Error as e:
            logger.error(
                "test_recorder.conversion_failed", phrase_id=phrase_id, error=str(e)
            )
            raise ValueError(f"Audio conversion failed: {e}")
        except Exception as e:
            logger.error(
                "test_recorder.conversion_error", phrase_id=phrase_id, error=str(e)
            )
            raise ValueError(f"Audio conversion error: {e}")

    def get_phrase(self, phrase_id: str) -> dict[str, Any] | None:
        """Get a specific phrase by ID."""
        return self.recordings.get(phrase_id)

    def list_phrases(self, category: str | None = None) -> list[dict[str, Any]]:
        """
        List all phrases, optionally filtered by category.

        Args:
            category: Optional category filter

        Returns:
            List of phrase dictionaries
        """
        phrases = list(self.recordings.values())
        if category:
            phrases = [p for p in phrases if p.get("category") == category]
        return phrases

    def delete_phrase(self, phrase_id: str) -> bool:
        """
        Delete a phrase and its associated audio files.

        Args:
            phrase_id: ID of the phrase to delete

        Returns:
            True if deleted successfully
        """
        if phrase_id not in self.recordings:
            return False

        phrase = self.recordings[phrase_id]

        # Delete audio files
        for file_key in ["audio_file", "converted_file"]:
            if phrase.get(file_key):
                file_path = Path(phrase[file_key])
                if file_path.exists():
                    try:
                        file_path.unlink()
                        logger.info("test_recorder.file_deleted", file=str(file_path))
                    except Exception as e:
                        logger.warning(
                            "test_recorder.failed_to_delete_file",
                            file=str(file_path),
                            error=str(e),
                        )

        # Remove from recordings
        del self.recordings[phrase_id]
        self._save_recordings()

        logger.info("test_recorder.phrase_deleted", phrase_id=phrase_id)
        return True

    def get_audio_file(self, phrase_id: str, converted: bool = False) -> Path | None:
        """
        Get the path to an audio file for a phrase.

        Args:
            phrase_id: ID of the phrase
            converted: Whether to get the converted WAV file

        Returns:
            Path to the audio file, or None if not found
        """
        if phrase_id not in self.recordings:
            return None

        phrase = self.recordings[phrase_id]
        file_key = "converted_file" if converted else "audio_file"
        file_path = phrase.get(file_key)

        if file_path and Path(file_path).exists():
            return Path(file_path)

        return None

    def export_metadata(self) -> dict[str, Any]:
        """Export all recordings metadata."""
        return {
            "export_date": datetime.utcnow().isoformat(),
            "total_phrases": len(self.recordings),
            "categories": list(
<<<<<<< HEAD
                set(p.get("category", "unknown") for p in self.recordings.values())
=======
                {p.get("category", "unknown") for p in self.recordings.values()}
>>>>>>> 7aa19e6f
            ),
            "recordings_dir": str(self.recordings_dir),
            "phrases": list(self.recordings.values()),
        }

    def clear_all(self) -> int:
        """
        Clear all recordings and delete associated files.

        Returns:
            Number of phrases cleared
        """
        count = len(self.recordings)

        # Delete all audio files
        for phrase in self.recordings.values():
            for file_key in ["audio_file", "converted_file"]:
                if phrase.get(file_key):
                    file_path = Path(phrase[file_key])
                    if file_path.exists():
                        try:
                            file_path.unlink()
                        except Exception as e:
                            logger.warning(
                                "test_recorder.failed_to_delete_file",
                                file=str(file_path),
                                error=str(e),
                            )

        # Clear recordings
        self.recordings.clear()
        self._save_recordings()

        logger.info("test_recorder.all_cleared", count=count)
        return count

    def get_stats(self) -> dict[str, Any]:
        """Get statistics about the recordings."""
        total_size = sum(p.get("audio_size", 0) for p in self.recordings.values())
        total_duration = sum(
            p.get("audio_duration", 0) for p in self.recordings.values()
        )

<<<<<<< HEAD
        categories = {}
=======
        categories: dict[str, int] = {}
>>>>>>> 7aa19e6f
        for phrase in self.recordings.values():
            cat = phrase.get("category", "unknown")
            categories[cat] = categories.get(cat, 0) + 1

        return {
            "total_phrases": len(self.recordings),
            "total_size_bytes": total_size,
            "total_duration_seconds": total_duration,
            "categories": categories,
            "recordings_dir": str(self.recordings_dir),
        }<|MERGE_RESOLUTION|>--- conflicted
+++ resolved
@@ -32,11 +32,7 @@
         self.recordings_dir = Path(recordings_dir)
         self.recordings_dir.mkdir(parents=True, exist_ok=True)
         self.max_file_size = max_file_size
-<<<<<<< HEAD
         self.recordings: Dict[str, Dict[str, Any]] = {}
-=======
-        self.recordings: dict[str, dict[str, Any]] = {}
->>>>>>> 7aa19e6f
 
         # Load existing recordings
         self._load_recordings()
@@ -46,11 +42,7 @@
         metadata_file = self.recordings_dir / "recordings_metadata.json"
         if metadata_file.exists():
             try:
-<<<<<<< HEAD
                 with open(metadata_file, "r") as f:
-=======
-                with open(metadata_file) as f:
->>>>>>> 7aa19e6f
                     self.recordings = json.load(f)
                 logger.info(
                     "test_recorder.loaded_existing_recordings",
@@ -104,11 +96,7 @@
 
     def save_audio(
         self, phrase_id: str, audio_data: bytes, audio_format: str = "webm"
-<<<<<<< HEAD
     ) -> Dict[str, Any]:
-=======
-    ) -> dict[str, Any]:
->>>>>>> 7aa19e6f
         """
         Save audio data for a phrase.
 
@@ -185,11 +173,7 @@
 
     def convert_to_wav(
         self, phrase_id: str, sample_rate: int = 48000
-<<<<<<< HEAD
     ) -> Dict[str, Any]:
-=======
-    ) -> dict[str, Any]:
->>>>>>> 7aa19e6f
         """
         Convert phrase audio to WAV format.
 
@@ -352,11 +336,7 @@
             "export_date": datetime.utcnow().isoformat(),
             "total_phrases": len(self.recordings),
             "categories": list(
-<<<<<<< HEAD
-                set(p.get("category", "unknown") for p in self.recordings.values())
-=======
                 {p.get("category", "unknown") for p in self.recordings.values()}
->>>>>>> 7aa19e6f
             ),
             "recordings_dir": str(self.recordings_dir),
             "phrases": list(self.recordings.values()),
@@ -400,11 +380,7 @@
             p.get("audio_duration", 0) for p in self.recordings.values()
         )
 
-<<<<<<< HEAD
-        categories = {}
-=======
         categories: dict[str, int] = {}
->>>>>>> 7aa19e6f
         for phrase in self.recordings.values():
             cat = phrase.get("category", "unknown")
             categories[cat] = categories.get(cat, 0) + 1
