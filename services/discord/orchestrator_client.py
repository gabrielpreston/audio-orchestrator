--- conflicted
+++ resolved
@@ -18,11 +18,7 @@
 class OrchestratorClient:
     """Client for communicating with the LLM orchestrator service."""
 
-<<<<<<< HEAD
-    def __init__(self, orchestrator_url: str = "http://orch:8000", config: Optional[Any] = None):
-=======
-    def __init__(self, orchestrator_url: str = "http://orchestrator:8000"):
->>>>>>> df99c951
+    def __init__(self, orchestrator_url: str = "http://orchestrator:8000", config: Optional[Any] = None):
         self.orchestrator_url = orchestrator_url
         self._http_client: Optional[httpx.AsyncClient] = None
         self._config = config
