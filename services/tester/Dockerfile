<<<<<<< HEAD
FROM python:3.11-slim

ENV DEBIAN_FRONTEND=noninteractive \
    PIP_NO_CACHE_DIR=1

RUN apt-get update && \
    apt-get install -y --no-install-recommends \
        build-essential=* \
        ca-certificates=* \
        cmake=* \
        ffmpeg=* \
        git=* \
        libavcodec-dev=* \
        libavdevice-dev=* \
        libavfilter-dev=* \
        libavformat-dev=* \
        libavutil-dev=* \
        libcurl4-openssl-dev=* \
        libffi-dev=* \
        libgomp1=* \
        libopenblas-dev=* \
        libopus0=* \
        libsndfile1=* \
        libsodium-dev=* \
        ninja-build=* \
        pkg-config=* \
        python3-dev=* \
        wget=* && \
    rm -rf /var/lib/apt/lists/*

# Copy all requirements files needed for testing to workspace
COPY requirements-test.txt /workspace/requirements-test.txt
COPY requirements-base.txt /workspace/requirements-base.txt
COPY requirements-dev.txt /workspace/requirements-dev.txt
COPY services/discord/requirements.txt /workspace/services/discord/requirements.txt
COPY services/stt/requirements.txt /workspace/services/stt/requirements.txt
COPY services/llm/requirements.txt /workspace/services/llm/requirements.txt
COPY services/orchestrator/requirements.txt /workspace/services/orchestrator/requirements.txt
COPY services/tts/requirements.txt /workspace/services/tts/requirements.txt
COPY services/linter/requirements.txt /workspace/services/linter/requirements.txt
COPY services/tester/requirements.txt /workspace/services/tester/requirements.txt
RUN python -m pip install --upgrade pip==24.0 && \
    pip install -r /workspace/services/tester/requirements.txt

COPY services/tester/run-tests.sh /usr/local/bin/run-tests.sh
RUN chmod +x /usr/local/bin/run-tests.sh
=======
# Use shared tools base image
FROM discord-voice-lab/tools:latest
>>>>>>> 900c09d6

WORKDIR /workspace

ENTRYPOINT ["/usr/local/bin/run-tests.sh"]<|MERGE_RESOLUTION|>--- conflicted
+++ resolved
@@ -1,54 +1,5 @@
-<<<<<<< HEAD
-FROM python:3.11-slim
-
-ENV DEBIAN_FRONTEND=noninteractive \
-    PIP_NO_CACHE_DIR=1
-
-RUN apt-get update && \
-    apt-get install -y --no-install-recommends \
-        build-essential=* \
-        ca-certificates=* \
-        cmake=* \
-        ffmpeg=* \
-        git=* \
-        libavcodec-dev=* \
-        libavdevice-dev=* \
-        libavfilter-dev=* \
-        libavformat-dev=* \
-        libavutil-dev=* \
-        libcurl4-openssl-dev=* \
-        libffi-dev=* \
-        libgomp1=* \
-        libopenblas-dev=* \
-        libopus0=* \
-        libsndfile1=* \
-        libsodium-dev=* \
-        ninja-build=* \
-        pkg-config=* \
-        python3-dev=* \
-        wget=* && \
-    rm -rf /var/lib/apt/lists/*
-
-# Copy all requirements files needed for testing to workspace
-COPY requirements-test.txt /workspace/requirements-test.txt
-COPY requirements-base.txt /workspace/requirements-base.txt
-COPY requirements-dev.txt /workspace/requirements-dev.txt
-COPY services/discord/requirements.txt /workspace/services/discord/requirements.txt
-COPY services/stt/requirements.txt /workspace/services/stt/requirements.txt
-COPY services/llm/requirements.txt /workspace/services/llm/requirements.txt
-COPY services/orchestrator/requirements.txt /workspace/services/orchestrator/requirements.txt
-COPY services/tts/requirements.txt /workspace/services/tts/requirements.txt
-COPY services/linter/requirements.txt /workspace/services/linter/requirements.txt
-COPY services/tester/requirements.txt /workspace/services/tester/requirements.txt
-RUN python -m pip install --upgrade pip==24.0 && \
-    pip install -r /workspace/services/tester/requirements.txt
-
-COPY services/tester/run-tests.sh /usr/local/bin/run-tests.sh
-RUN chmod +x /usr/local/bin/run-tests.sh
-=======
 # Use shared tools base image
 FROM discord-voice-lab/tools:latest
->>>>>>> 900c09d6
 
 WORKDIR /workspace
 
