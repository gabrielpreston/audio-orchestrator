--- conflicted
+++ resolved
@@ -277,34 +277,6 @@
 
 
 def _generate_silence_audio(sample_rate: int, duration: float = 1.0) -> bytes:
-<<<<<<< HEAD
-    """Generate a minimal WAV file with silence."""
-    import struct
-
-    # Generate 1 second of silence
-    num_samples = int(sample_rate * duration)
-    silence_data = b"\x00" * (num_samples * 2)  # 16-bit samples
-
-    # Create WAV header
-    wav_header = struct.pack(
-        "<4sI4s4sIHHIIHH4sI",
-        b"RIFF",
-        36 + len(silence_data),
-        b"WAVE",
-        b"fmt ",
-        16,  # fmt chunk size
-        1,  # PCM format
-        1,  # mono
-        sample_rate,
-        sample_rate * 2,  # byte rate
-        2,  # block align
-        16,  # bits per sample
-        b"data",
-        len(silence_data),
-    )
-
-    return wav_header + silence_data
-=======
     """Generate a minimal WAV file with silence using standardized audio processing."""
     from services.common.audio import AudioProcessor
     
@@ -346,7 +318,6 @@
         )
 
         return wav_header + silence_data
->>>>>>> 9fed424a
 
 
 def _synthesize_audio(
