---
version: '3.8'
services:
  discord:
    build:
      context: .
      dockerfile: services/discord/Dockerfile
    image: discord-voice-bot:latest
    ports:
      - "8001:8001"
    environment:
      - DISCORD_HTTP_MODE=true
      - DISCORD_FULL_BOT=true
      - LOG_LEVEL=info
      - LOG_JSON=true
      - DISCORD_BOT_TOKEN=MTQyMTc0MDY5OTQ5NzM5ODM1Mw.GoVAIh.ww5TwYRqrdtUVFVevFj5-9YpLElCIDiFRwhl3s
      - DISCORD_GUILD_ID=413170136170758147
      - DISCORD_VOICE_CHANNEL_ID=1421742481413902430
      - DISCORD_AUTO_JOIN=true
      - DISCORD_INTENTS=guilds,guild_voice_states
      - DISCORD_VOICE_CONNECT_TIMEOUT=15
      - DISCORD_VOICE_CONNECT_ATTEMPTS=3
      - DISCORD_VOICE_RECONNECT_BASE_DELAY=5
      - DISCORD_VOICE_RECONNECT_MAX_DELAY=60
      - AUDIO_ALLOWLIST=
      - AUDIO_SILENCE_TIMEOUT=0.75
      - AUDIO_MAX_SEGMENT_DURATION=15
      - AUDIO_MIN_SEGMENT_DURATION=0.3
      - AUDIO_AGGREGATION_WINDOW=1.5
      - AUDIO_SAMPLE_RATE=48000
      - AUDIO_VAD_SAMPLE_RATE=16000
      - AUDIO_VAD_FRAME_MS=30
      - AUDIO_VAD_AGGRESSIVENESS=2
      - STT_BASE_URL=http://stt:9000
      - STT_TIMEOUT=45
      - STT_MAX_RETRIES=3
      - STT_FORCED_LANGUAGE=en
      - WAKE_MODEL_PATHS=
      - WAKE_PHRASES=hey computer,ok computer,hello computer
      - WAKE_THRESHOLD=0.5
      - WAKE_SAMPLE_RATE=16000
      - MCP_MANIFESTS=
      - MCP_WEBSOCKET_URL=
      - MCP_COMMAND_PATH=
      - MCP_REGISTRATION_URL=
      - MCP_HEARTBEAT_INTERVAL=30
      - METRICS_PORT=
      - WAVEFORM_DEBUG_DIR=
    depends_on:
      - stt
      - orch
      - tts
    restart: unless-stopped

  stt:
    build:
      context: .
      dockerfile: services/stt/Dockerfile
    image: discord-voice-stt:latest
    ports:
      - "9000:9000"
    env_file:
      - ./.env.common
      - ./.env.docker
      - ./services/stt/.env.service
    restart: unless-stopped

  orch:
    build:
      context: .
      dockerfile: services/llm/Dockerfile
    image: discord-voice-orch:latest
    env_file:
      - ./.env.common
      - ./.env.docker
      - ./services/llm/.env.service
    ports:
      - "8000:8000"
    volumes:
      - ./services/models/llm:/app/models:ro
<<<<<<< HEAD
=======
      - ./mcp.json:/app/mcp.json:ro
      - ./services/discord:/app/services/discord:ro
      - ./debug:/app/debug
      - ./audio:/app/audio
>>>>>>> 9f3fbeef
    depends_on:
      - tts
    restart: unless-stopped

  tts:
    build:
      context: .
      dockerfile: services/tts/Dockerfile
    image: discord-voice-tts:latest
    env_file:
      - ./.env.common
      - ./.env.docker
      - ./services/tts/.env.service
    ports:
      - "7000:7000"
    volumes:
      - ./services/models/tts:/app/models:ro
    restart: unless-stopped<|MERGE_RESOLUTION|>--- conflicted
+++ resolved
@@ -78,13 +78,10 @@
       - "8000:8000"
     volumes:
       - ./services/models/llm:/app/models:ro
-<<<<<<< HEAD
-=======
       - ./mcp.json:/app/mcp.json:ro
       - ./services/discord:/app/services/discord:ro
       - ./debug:/app/debug
       - ./audio:/app/audio
->>>>>>> 9f3fbeef
     depends_on:
       - tts
     restart: unless-stopped
